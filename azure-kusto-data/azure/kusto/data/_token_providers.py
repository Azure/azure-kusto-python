--- conflicted
+++ resolved
@@ -1,648 +1,639 @@
-# Copyright (c) Microsoft Corporation.
-# Licensed under the MIT License
-import abc
-import asyncio
-import time
-import webbrowser
-from threading import Lock
-from typing import Callable, Coroutine, List, Optional
-
-from azure.core.exceptions import ClientAuthenticationError
-<<<<<<< HEAD
-from azure.core.tracing.decorator import distributed_trace
-from azure.core.tracing.decorator_async import distributed_trace_async
-from azure.core.tracing import SpanKind
-from azure.identity import ManagedIdentityCredential, AzureCliCredential
-from msal import ConfidentialClientApplication, PublicClientApplication
-
-from ._cloud_settings import CloudSettings, CloudInfo
-from ._telemetry import KustoTracing
-
-from .exceptions import KustoClientError, KustoAioSyntaxError, KustoAsyncUsageError
-=======
-from azure.identity import AzureCliCredential, ManagedIdentityCredential
-from msal import ConfidentialClientApplication, PublicClientApplication
-
-from ._cloud_settings import CloudInfo, CloudSettings
-from .exceptions import KustoAioSyntaxError, KustoAsyncUsageError, KustoClientError
->>>>>>> 5405e81d
-
-try:
-    from asgiref.sync import sync_to_async
-except ImportError:
-
-    def sync_to_async(f):
-        raise KustoAioSyntaxError()
-
-
-try:
-    from azure.identity.aio import ManagedIdentityCredential as AsyncManagedIdentityCredential, AzureCliCredential as AsyncAzureCliCredential
-except ImportError:
-
-    # These are here in case the user doesn't have the aio optional dependency installed, but still tries to use async.
-    # They will give them a useful error message, and will appease linters.
-    class AsyncManagedIdentityCredential:
-        def __init__(self):
-            raise KustoAioSyntaxError()
-
-    class AsyncAzureCliCredential:
-        def __init__(self):
-            raise KustoAioSyntaxError()
-
-
-# constant key names and values used throughout the code
-class TokenConstants:
-    BEARER_TYPE = "Bearer"
-    MSAL_TOKEN_TYPE = "token_type"
-    MSAL_ACCESS_TOKEN = "access_token"
-    MSAL_ERROR = "error"
-    MSAL_ERROR_DESCRIPTION = "error_description"
-    MSAL_PRIVATE_CERT = "private_key"
-    MSAL_THUMBPRINT = "thumbprint"
-    MSAL_PUBLIC_CERT = "public_certificate"
-    MSAL_DEVICE_MSG = "message"
-    MSAL_DEVICE_URI = "verification_uri"
-    MSAL_INTERACTIVE_PROMPT = "select_account"
-    AZ_TOKEN_TYPE = "tokenType"
-    AZ_ACCESS_TOKEN = "accessToken"
-
-
-class TokenProviderBase(abc.ABC):
-    """
-    This base class abstracts token acquisition for all implementations.
-    The class is build for Lazy initialization, so that the first call, take on instantiation of 'heavy' long-lived class members
-    """
-
-    _initialized: bool = False
-    _resources_initialized: bool = False
-
-    def __init__(self, is_async: bool = False):
-        self._proxy_dict: Optional[str, str] = None
-        self.is_async = is_async
-
-        if is_async:
-            self._async_lock = asyncio.Lock()
-        else:
-            self._lock = Lock()
-
-    def close(self):
-        pass
-
-    def _init_once(self, init_only_resources=False):
-        if self._initialized:
-            return
-
-        with self._lock:
-            if self._initialized:
-                return
-
-            if not self._resources_initialized:
-                self._init_resources()
-                self._resources_initialized = True
-
-            if init_only_resources:
-                return
-
-            self._init_impl()
-            self._initialized = True
-
-    async def _init_once_async(self, init_only_resources=False):
-        if self._initialized:
-            return
-
-        async with self._async_lock:
-            if self._initialized:
-                return
-
-            if not self._resources_initialized:
-                await (sync_to_async(self._init_resources)())
-                self._resources_initialized = True
-
-            if init_only_resources:
-                return
-
-            self._init_impl()
-            self._initialized = True
-
-    def _init_resources(self):
-        pass
-
-    def get_token(self):
-        """Get a token silently from cache or authenticate if cached token is not found"""
-
-        @distributed_trace(name_of_span=f"{self.name()}.get_token", tracing_attributes=self.context(), kind=SpanKind.CLIENT)
-        def _get_token():
-            if self.is_async:
-                raise KustoAsyncUsageError("get_token", self.is_async)
-            self._init_once()
-
-            token = self._get_token_from_cache_impl()
-            if token is None:
-                with self._lock:
-                    token = KustoTracing.call_func_tracing(
-                        self._get_token_impl, name_of_span=f"{self.name()}.get_token_impl", tracing_attributes=self.context()
-                    )
-
-            return self._valid_token_or_throw(token)
-
-        return _get_token()
-
-    def context(self) -> dict:
-        if self.is_async:
-            raise KustoAsyncUsageError("context", self.is_async)
-        self._init_once(init_only_resources=True)
-        return self._context_impl()
-
-    async def context_async(self) -> dict:
-        if not self.is_async:
-            raise KustoAsyncUsageError("context_async", self.is_async)
-
-        await self._init_once_async(init_only_resources=True)
-        return self._context_impl()
-
-    async def get_token_async(self):
-        """Get a token asynchronously silently from cache or authenticate if cached token is not found"""
-
-        @distributed_trace_async(name_of_span=f"{self.name()}.get_token_async", tracing_attributes=self.context_async(), kind=SpanKind.CLIENT)
-        async def _get_token_async():
-            if not self.is_async:
-                raise KustoAsyncUsageError("get_token_async", self.is_async)
-
-            await self._init_once_async()
-
-            token = self._get_token_from_cache_impl()
-
-            if token is None:
-                async with self._async_lock:
-                    token = await KustoTracing.call_func_tracing_async(
-                        self._get_token_impl_async, name_of_span=f"{self.name()}.get_token_impl_async", tracing_attributes=self.context_async()
-                    )
-
-            return self._valid_token_or_throw(token)
-
-        return await _get_token_async()
-
-    @staticmethod
-    @abc.abstractmethod
-    def name() -> str:
-        """return the provider class name"""
-        pass
-
-    @abc.abstractmethod
-    def _context_impl(self) -> dict:
-        """return a secret-free context for error reporting"""
-        pass
-
-    @abc.abstractmethod
-    def _init_impl(self):
-        """Implement any "heavy" first time initializations here"""
-        pass
-
-    @abc.abstractmethod
-    def _get_token_impl(self) -> Optional[dict]:
-        """implement actual token acquisition here"""
-        pass
-
-    async def _get_token_impl_async(self) -> Optional[dict]:
-        """implement actual token acquisition here"""
-        return await sync_to_async(self._get_token_impl)()
-
-    @abc.abstractmethod
-    def _get_token_from_cache_impl(self) -> Optional[dict]:
-        """Implement cache checks here, return None if cache check fails"""
-        pass
-
-    @staticmethod
-    def _valid_token_or_none(token: dict) -> Optional[dict]:
-        if token is None or TokenConstants.MSAL_ERROR in token:
-            return None
-        return token
-
-    def _valid_token_or_throw(self, token: dict, context: str = "") -> dict:
-        if token is None:
-            raise KustoClientError(self.name() + " - failed to obtain a token. " + context)
-
-        if TokenConstants.MSAL_ERROR in token:
-            message = self.name() + " - failed to obtain a token. " + context + "\n" + token[TokenConstants.MSAL_ERROR]
-            if TokenConstants.MSAL_ERROR_DESCRIPTION in token:
-                message = message + "\n" + token[TokenConstants.MSAL_ERROR_DESCRIPTION]
-
-            raise KustoClientError(message)
-
-        return token
-
-    def set_proxy(self, proxy_url: str):
-        self._proxy_dict = {"http": proxy_url, "https": proxy_url}
-
-
-class CloudInfoTokenProvider(TokenProviderBase, abc.ABC):
-    _cloud_info: Optional[CloudInfo]
-    _scopes = List[str]
-    _kusto_uri: str
-
-    def __init__(self, kusto_uri: str, is_async: bool = False):
-        super().__init__(is_async)
-        self._kusto_uri = kusto_uri
-
-    def _init_resources(self):
-        if self._kusto_uri is not None:
-            self._cloud_info = CloudSettings.get_cloud_info_for_cluster(self._kusto_uri, self._proxy_dict)
-            resource_uri = self._cloud_info.kusto_service_resource_id
-            if self._cloud_info.login_mfa_required:
-                resource_uri = resource_uri.replace(".kusto.", ".kustomfa.")
-
-            self._scopes = [resource_uri + "/.default"]
-
-
-class BasicTokenProvider(TokenProviderBase):
-    """Basic Token Provider keeps and returns a token received on construction"""
-
-    def __init__(self, token: str, is_async: bool = False):
-        super().__init__(is_async)
-        self._token = token
-
-    @staticmethod
-    def name() -> str:
-        return "BasicTokenProvider"
-
-    def _context_impl(self) -> dict:
-        return {"authority": self.name()}
-
-    def _init_impl(self):
-        pass
-
-    def _get_token_impl(self) -> Optional[dict]:
-        return None
-
-    def _get_token_from_cache_impl(self) -> dict:
-        return {TokenConstants.MSAL_TOKEN_TYPE: TokenConstants.BEARER_TYPE, TokenConstants.MSAL_ACCESS_TOKEN: self._token}
-
-
-class CallbackTokenProvider(TokenProviderBase):
-    """Callback Token Provider generates a token based on a callback function provided by the caller"""
-
-    def __init__(
-        self, token_callback: Optional[Callable[[], str]], async_token_callback: Optional[Callable[[], Coroutine[None, None, str]]], is_async: bool = False
-    ):
-        super().__init__(is_async)
-        self._token_callback = token_callback
-        self._async_token_callback = async_token_callback
-
-    @staticmethod
-    def name() -> str:
-        return "CallbackTokenProvider"
-
-    def _context_impl(self) -> dict:
-        return {"authority": self.name()}
-
-    def _init_impl(self):
-        pass
-
-    @staticmethod
-    def _build_response(caller_token) -> dict:
-        if not isinstance(caller_token, str):
-            raise KustoClientError("Token provider returned something that is not a string [" + str(type(caller_token)) + "]")
-
-        return {TokenConstants.MSAL_TOKEN_TYPE: TokenConstants.BEARER_TYPE, TokenConstants.MSAL_ACCESS_TOKEN: caller_token}
-
-    def _get_token_impl(self) -> Optional[dict]:
-        if self._token_callback is None:
-            raise KustoClientError("token_callback is None, can't retrieve token")
-        return self._build_response(self._token_callback())
-
-    async def _get_token_impl_async(self) -> Optional[dict]:
-        if self._async_token_callback is None:
-            return await super()._get_token_impl_async()
-        return self._build_response(await self._async_token_callback())
-
-    def _get_token_from_cache_impl(self) -> Optional[dict]:
-        return None
-
-
-class MsiTokenProvider(CloudInfoTokenProvider):
-    """
-    MSI Token Provider obtains a token from the MSI endpoint
-    The args parameter is a dictionary conforming with the ManagedIdentityCredential initializer API arguments
-    """
-
-    def __init__(self, kusto_uri: str, msi_args: dict = None, is_async: bool = False):
-        super().__init__(kusto_uri, is_async)
-        self._msi_args = msi_args
-        self._msi_auth_context = None
-        self._msi_auth_context_async = None
-
-    @staticmethod
-    def name() -> str:
-        return "MsiTokenProvider"
-
-    def _context_impl(self) -> dict:
-        context = self._msi_args.copy()
-        context["authority"] = self.name()
-        return context
-
-    def _init_impl(self):
-        pass
-
-    def _get_token_impl(self) -> Optional[dict]:
-        try:
-            if self._msi_auth_context is None:
-                self._msi_auth_context = ManagedIdentityCredential(**self._msi_args)
-
-            msi_token = self._msi_auth_context.get_token(self._scopes[0])
-            return {TokenConstants.MSAL_TOKEN_TYPE: TokenConstants.BEARER_TYPE, TokenConstants.MSAL_ACCESS_TOKEN: msi_token.token}
-        except ClientAuthenticationError as e:
-            raise KustoClientError("Failed to initialize MSI ManagedIdentityCredential with [{0}]\n{1}".format(self._msi_args, e))
-        except Exception as e:
-            raise KustoClientError("Failed to obtain MSI token for '{0}' with [{1}]\n{2}".format(self._kusto_uri, self._msi_args, e))
-
-    async def _get_token_impl_async(self) -> Optional[dict]:
-        try:
-            if self._msi_auth_context_async is None:
-                self._msi_auth_context_async = AsyncManagedIdentityCredential(**self._msi_args)
-
-            msi_token = await self._msi_auth_context_async.get_token(self._scopes[0])
-            return {TokenConstants.MSAL_TOKEN_TYPE: TokenConstants.BEARER_TYPE, TokenConstants.MSAL_ACCESS_TOKEN: msi_token.token}
-        except ClientAuthenticationError as e:
-            raise KustoClientError("Failed to initialize MSI async ManagedIdentityCredential with [{0}]\n{1}".format(self._msi_args, e))
-        except Exception as e:
-            raise KustoClientError("Failed to obtain MSI token for '{0}' with [{1}]\n{2}".format(self._kusto_uri, self._msi_args, e))
-
-    def _get_token_from_cache_impl(self) -> Optional[dict]:
-        return None
-
-    def close(self):
-        if self._msi_auth_context is not None:
-            self._msi_auth_context.close()
-        if self._msi_auth_context_async is not None:
-            self._msi_auth_context_async.close()
-
-
-class AzCliTokenProvider(CloudInfoTokenProvider):
-    """AzCli Token Provider obtains a refresh token from the AzCli cache and uses it to authenticate with MSAL"""
-
-    def __init__(self, kusto_uri: str, is_async: bool = False):
-        super().__init__(kusto_uri, is_async)
-        self._az_auth_context = None
-        self._az_auth_context_async = None
-        self._az_token = None
-
-    @staticmethod
-    def name() -> str:
-        return "AzCliTokenProvider"
-
-    def _context_impl(self) -> dict:
-        return {"authority:": self.name()}
-
-    def _init_impl(self):
-        pass
-
-    def _get_token_impl(self) -> Optional[dict]:
-        try:
-            if self._az_auth_context is None:
-                self._az_auth_context = AzureCliCredential()
-
-            self._az_token = self._az_auth_context.get_token(self._scopes[0])
-            return {TokenConstants.AZ_TOKEN_TYPE: TokenConstants.BEARER_TYPE, TokenConstants.AZ_ACCESS_TOKEN: self._az_token.token}
-        except Exception as e:
-            raise KustoClientError(
-                "Failed to obtain Az Cli token for '{0}'.\nPlease be sure AzCli version 2.3.0 and above is intalled.\n{1}".format(self._kusto_uri, e)
-            )
-
-    async def _get_token_impl_async(self) -> Optional[dict]:
-        try:
-            if self._az_auth_context_async is None:
-                self._az_auth_context_async = AsyncAzureCliCredential()
-
-            self._az_token = await self._az_auth_context_async.get_token(self._scopes[0])
-            return {TokenConstants.AZ_TOKEN_TYPE: TokenConstants.BEARER_TYPE, TokenConstants.AZ_ACCESS_TOKEN: self._az_token.token}
-        except Exception as e:
-            raise KustoClientError(
-                "Failed to obtain Az Cli token for '{0}'.\nPlease be sure AzCli version 2.3.0 and above is installed.\n{1}".format(self._kusto_uri, e)
-            )
-
-    def _get_token_from_cache_impl(self) -> Optional[dict]:
-        if self._az_token is not None:
-            # A token is considered valid if it is due to expire in no less than 10 minutes
-            cur_time = time.time()
-            if (self._az_token.expires_on - 600) > cur_time:
-                return {TokenConstants.MSAL_TOKEN_TYPE: TokenConstants.BEARER_TYPE, TokenConstants.MSAL_ACCESS_TOKEN: self._az_token.token}
-
-        return None
-
-    def close(self):
-        if self._az_auth_context is not None:
-            self._az_auth_context.close()
-        if self._az_auth_context_async is not None:
-            self._az_auth_context_async.close()
-
-
-class UserPassTokenProvider(CloudInfoTokenProvider):
-    """Acquire a token from MSAL with username and password"""
-
-    def __init__(self, kusto_uri: str, authority_id: str, username: str, password: str, is_async: bool = False):
-        super().__init__(kusto_uri, is_async)
-        self._msal_client = None
-        self._auth = authority_id
-        self._user = username
-        self._pass = password
-
-    @staticmethod
-    def name() -> str:
-        return "UserPassTokenProvider"
-
-    def _context_impl(self) -> dict:
-        return {"authority": self._cloud_info.authority_uri(self._auth), "client_id": self._cloud_info.kusto_client_app_id, "username": self._user}
-
-    def _init_impl(self):
-        self._msal_client = PublicClientApplication(
-            client_id=self._cloud_info.kusto_client_app_id, authority=self._cloud_info.authority_uri(self._auth), proxies=self._proxy_dict
-        )
-
-    def _get_token_impl(self) -> Optional[dict]:
-        token = self._msal_client.acquire_token_by_username_password(username=self._user, password=self._pass, scopes=self._scopes)
-        return self._valid_token_or_throw(token)
-
-    def _get_token_from_cache_impl(self) -> dict:
-        account = None
-        if self._user is not None:
-            accounts = self._msal_client.get_accounts(self._user)
-            if len(accounts) > 0:
-                account = accounts[0]
-
-        token = self._msal_client.acquire_token_silent(scopes=self._scopes, account=account)
-        return self._valid_token_or_none(token)
-
-
-class DeviceLoginTokenProvider(CloudInfoTokenProvider):
-    """Acquire a token from MSAL with Device Login flow"""
-
-    def __init__(self, kusto_uri: str, authority_id: str, device_code_callback=None, is_async: bool = False):
-        super().__init__(kusto_uri, is_async)
-        self._msal_client = None
-        self._auth = authority_id
-        self._account = None
-        self._device_code_callback = device_code_callback
-
-    @staticmethod
-    def name() -> str:
-        return "DeviceLoginTokenProvider"
-
-    def _context_impl(self) -> dict:
-        return {"authority": self._cloud_info.authority_uri(self._auth), "client_id": self._cloud_info.kusto_client_app_id}
-
-    def _init_impl(self):
-        self._msal_client = PublicClientApplication(
-            client_id=self._cloud_info.kusto_client_app_id, authority=self._cloud_info.authority_uri(self._auth), proxies=self._proxy_dict
-        )
-
-    def _get_token_impl(self) -> Optional[dict]:
-        flow = self._msal_client.initiate_device_flow(scopes=self._scopes)
-        try:
-            if self._device_code_callback:
-                self._device_code_callback(flow[TokenConstants.MSAL_DEVICE_MSG])
-            else:
-                print(flow[TokenConstants.MSAL_DEVICE_MSG])
-
-            webbrowser.open(flow[TokenConstants.MSAL_DEVICE_URI])
-        except KeyError:
-            raise KustoClientError("Failed to initiate device code flow")
-
-        token = self._msal_client.acquire_token_by_device_flow(flow)
-
-        # Keep the account for silent login
-        if self._valid_token_or_none(token) is not None:
-            accounts = self._msal_client.get_accounts()
-            if len(accounts) == 1:
-                self._account = accounts[0]
-
-        return self._valid_token_or_throw(token)
-
-    def _get_token_from_cache_impl(self) -> dict:
-        token = self._msal_client.acquire_token_silent(scopes=self._scopes, account=self._account)
-        return self._valid_token_or_none(token)
-
-
-class InteractiveLoginTokenProvider(CloudInfoTokenProvider):
-    """Acquire a token from MSAL with Device Login flow"""
-
-    def __init__(
-        self,
-        kusto_uri: str,
-        authority_id: str,
-        login_hint: Optional[str] = None,
-        domain_hint: Optional[str] = None,
-        is_async: bool = False,
-    ):
-        super().__init__(kusto_uri, is_async)
-        self._msal_client = None
-        self._auth = authority_id
-        self._login_hint = login_hint
-        self._domain_hint = domain_hint
-        self._account = None
-
-    @staticmethod
-    def name() -> str:
-        return "InteractiveLoginTokenProvider"
-
-    def _context_impl(self) -> dict:
-        return {"authority": self._cloud_info.authority_uri(self._auth), "client_id": self._cloud_info.kusto_client_app_id}
-
-    def _init_impl(self):
-        self._msal_client = PublicClientApplication(
-            client_id=self._cloud_info.kusto_client_app_id, authority=self._cloud_info.authority_uri(self._auth), proxies=self._proxy_dict
-        )
-
-    def _get_token_impl(self) -> Optional[dict]:
-        token = self._msal_client.acquire_token_interactive(
-            scopes=self._scopes, prompt=TokenConstants.MSAL_INTERACTIVE_PROMPT, login_hint=self._login_hint, domain_hint=self._domain_hint
-        )
-        return self._valid_token_or_throw(token)
-
-    def _get_token_from_cache_impl(self) -> dict:
-        account = None
-        accounts = self._msal_client.get_accounts(self._login_hint)
-        if len(accounts) > 0:
-            account = accounts[0]
-
-        token = self._msal_client.acquire_token_silent(scopes=self._scopes, account=account)
-        return self._valid_token_or_none(token)
-
-
-class ApplicationKeyTokenProvider(CloudInfoTokenProvider):
-    """Acquire a token from MSAL with application Id and Key"""
-
-    def __init__(self, kusto_uri: str, authority_id: str, app_client_id: str, app_key: str, is_async: bool = False):
-        super().__init__(kusto_uri, is_async)
-        self._msal_client = None
-        self._app_client_id = app_client_id
-        self._app_key = app_key
-        self._auth = authority_id
-
-    @staticmethod
-    def name() -> str:
-        return "ApplicationKeyTokenProvider"
-
-    def _context_impl(self) -> dict:
-        return {"authority": self._cloud_info.authority_uri(self._auth), "client_id": self._app_client_id}
-
-    def _init_impl(self):
-        self._msal_client = ConfidentialClientApplication(
-            client_id=self._app_client_id, client_credential=self._app_key, authority=self._cloud_info.authority_uri(self._auth), proxies=self._proxy_dict
-        )
-
-    def _get_token_impl(self) -> Optional[dict]:
-        token = self._msal_client.acquire_token_for_client(scopes=self._scopes)
-        return self._valid_token_or_throw(token)
-
-    def _get_token_from_cache_impl(self) -> dict:
-        token = self._msal_client.acquire_token_silent(scopes=self._scopes, account=None)
-        return self._valid_token_or_none(token)
-
-
-class ApplicationCertificateTokenProvider(CloudInfoTokenProvider):
-    """
-    Acquire a token from MSAL using application certificate
-    Passing the public certificate is optional and will result in Subject Name & Issuer Authentication
-    """
-
-    def __init__(
-        self,
-        kusto_uri: str,
-        client_id: str,
-        authority_id: str,
-        private_cert: str,
-        thumbprint: str,
-        public_cert: str = None,
-        is_async: bool = False,
-    ):
-        super().__init__(kusto_uri, is_async)
-        self._msal_client = None
-        self._auth = authority_id
-        self._client_id = client_id
-        self._cert_credentials = {TokenConstants.MSAL_PRIVATE_CERT: private_cert, TokenConstants.MSAL_THUMBPRINT: thumbprint}
-        if public_cert is not None:
-            self._cert_credentials[TokenConstants.MSAL_PUBLIC_CERT] = public_cert
-
-    @staticmethod
-    def name() -> str:
-        return "ApplicationCertificateTokenProvider"
-
-    def _context_impl(self) -> dict:
-        return {
-            "authority": self._cloud_info.authority_uri(self._auth),
-            "client_id": self._client_id,
-            "thumbprint": self._cert_credentials[TokenConstants.MSAL_THUMBPRINT],
-        }
-
-    def _init_impl(self):
-        self._msal_client = ConfidentialClientApplication(
-            client_id=self._client_id, client_credential=self._cert_credentials, authority=self._cloud_info.authority_uri(self._auth), proxies=self._proxy_dict
-        )
-
-    def _get_token_impl(self) -> Optional[dict]:
-        token = self._msal_client.acquire_token_for_client(scopes=self._scopes)
-        return self._valid_token_or_throw(token)
-
-    def _get_token_from_cache_impl(self) -> dict:
-        token = self._msal_client.acquire_token_silent(scopes=self._scopes, account=None)
-        return self._valid_token_or_none(token)
+# Copyright (c) Microsoft Corporation.
+# Licensed under the MIT License
+import abc
+import asyncio
+import time
+import webbrowser
+from threading import Lock
+from typing import Callable, Coroutine, List, Optional
+
+from azure.core.exceptions import ClientAuthenticationError
+from azure.core.tracing.decorator import distributed_trace
+from azure.core.tracing.decorator_async import distributed_trace_async
+from azure.core.tracing import SpanKind
+from azure.identity import AzureCliCredential, ManagedIdentityCredential
+from msal import ConfidentialClientApplication, PublicClientApplication
+
+from ._cloud_settings import CloudInfo, CloudSettings
+from ._telemetry import KustoTracing
+from .exceptions import KustoAioSyntaxError, KustoAsyncUsageError, KustoClientError
+
+try:
+    from asgiref.sync import sync_to_async
+except ImportError:
+
+    def sync_to_async(f):
+        raise KustoAioSyntaxError()
+
+
+try:
+    from azure.identity.aio import ManagedIdentityCredential as AsyncManagedIdentityCredential, AzureCliCredential as AsyncAzureCliCredential
+except ImportError:
+
+    # These are here in case the user doesn't have the aio optional dependency installed, but still tries to use async.
+    # They will give them a useful error message, and will appease linters.
+    class AsyncManagedIdentityCredential:
+        def __init__(self):
+            raise KustoAioSyntaxError()
+
+    class AsyncAzureCliCredential:
+        def __init__(self):
+            raise KustoAioSyntaxError()
+
+
+# constant key names and values used throughout the code
+class TokenConstants:
+    BEARER_TYPE = "Bearer"
+    MSAL_TOKEN_TYPE = "token_type"
+    MSAL_ACCESS_TOKEN = "access_token"
+    MSAL_ERROR = "error"
+    MSAL_ERROR_DESCRIPTION = "error_description"
+    MSAL_PRIVATE_CERT = "private_key"
+    MSAL_THUMBPRINT = "thumbprint"
+    MSAL_PUBLIC_CERT = "public_certificate"
+    MSAL_DEVICE_MSG = "message"
+    MSAL_DEVICE_URI = "verification_uri"
+    MSAL_INTERACTIVE_PROMPT = "select_account"
+    AZ_TOKEN_TYPE = "tokenType"
+    AZ_ACCESS_TOKEN = "accessToken"
+
+
+class TokenProviderBase(abc.ABC):
+    """
+    This base class abstracts token acquisition for all implementations.
+    The class is build for Lazy initialization, so that the first call, take on instantiation of 'heavy' long-lived class members
+    """
+
+    _initialized: bool = False
+    _resources_initialized: bool = False
+
+    def __init__(self, is_async: bool = False):
+        self._proxy_dict: Optional[str, str] = None
+        self.is_async = is_async
+
+        if is_async:
+            self._async_lock = asyncio.Lock()
+        else:
+            self._lock = Lock()
+
+    def close(self):
+        pass
+
+    def _init_once(self, init_only_resources=False):
+        if self._initialized:
+            return
+
+        with self._lock:
+            if self._initialized:
+                return
+
+            if not self._resources_initialized:
+                self._init_resources()
+                self._resources_initialized = True
+
+            if init_only_resources:
+                return
+
+            self._init_impl()
+            self._initialized = True
+
+    async def _init_once_async(self, init_only_resources=False):
+        if self._initialized:
+            return
+
+        async with self._async_lock:
+            if self._initialized:
+                return
+
+            if not self._resources_initialized:
+                await (sync_to_async(self._init_resources)())
+                self._resources_initialized = True
+
+            if init_only_resources:
+                return
+
+            self._init_impl()
+            self._initialized = True
+
+    def _init_resources(self):
+        pass
+
+    def get_token(self):
+        """Get a token silently from cache or authenticate if cached token is not found"""
+
+        @distributed_trace(name_of_span=f"{self.name()}.get_token", tracing_attributes=self.context(), kind=SpanKind.CLIENT)
+        def _get_token():
+            if self.is_async:
+                raise KustoAsyncUsageError("get_token", self.is_async)
+            self._init_once()
+
+            token = self._get_token_from_cache_impl()
+            if token is None:
+                with self._lock:
+                    token = KustoTracing.call_func_tracing(
+                        self._get_token_impl, name_of_span=f"{self.name()}.get_token_impl", tracing_attributes=self.context()
+                    )
+
+            return self._valid_token_or_throw(token)
+
+        return _get_token()
+
+    def context(self) -> dict:
+        if self.is_async:
+            raise KustoAsyncUsageError("context", self.is_async)
+        self._init_once(init_only_resources=True)
+        return self._context_impl()
+
+    async def context_async(self) -> dict:
+        if not self.is_async:
+            raise KustoAsyncUsageError("context_async", self.is_async)
+
+        await self._init_once_async(init_only_resources=True)
+        return self._context_impl()
+
+    async def get_token_async(self):
+        """Get a token asynchronously silently from cache or authenticate if cached token is not found"""
+
+        @distributed_trace_async(name_of_span=f"{self.name()}.get_token_async", tracing_attributes=self.context_async(), kind=SpanKind.CLIENT)
+        async def _get_token_async():
+            if not self.is_async:
+                raise KustoAsyncUsageError("get_token_async", self.is_async)
+
+            await self._init_once_async()
+
+            token = self._get_token_from_cache_impl()
+
+            if token is None:
+                async with self._async_lock:
+                    token = await KustoTracing.call_func_tracing_async(
+                        self._get_token_impl_async, name_of_span=f"{self.name()}.get_token_impl_async", tracing_attributes=self.context_async()
+                    )
+
+            return self._valid_token_or_throw(token)
+
+        return await _get_token_async()
+
+    @staticmethod
+    @abc.abstractmethod
+    def name() -> str:
+        """return the provider class name"""
+        pass
+
+    @abc.abstractmethod
+    def _context_impl(self) -> dict:
+        """return a secret-free context for error reporting"""
+        pass
+
+    @abc.abstractmethod
+    def _init_impl(self):
+        """Implement any "heavy" first time initializations here"""
+        pass
+
+    @abc.abstractmethod
+    def _get_token_impl(self) -> Optional[dict]:
+        """implement actual token acquisition here"""
+        pass
+
+    async def _get_token_impl_async(self) -> Optional[dict]:
+        """implement actual token acquisition here"""
+        return await sync_to_async(self._get_token_impl)()
+
+    @abc.abstractmethod
+    def _get_token_from_cache_impl(self) -> Optional[dict]:
+        """Implement cache checks here, return None if cache check fails"""
+        pass
+
+    @staticmethod
+    def _valid_token_or_none(token: dict) -> Optional[dict]:
+        if token is None or TokenConstants.MSAL_ERROR in token:
+            return None
+        return token
+
+    def _valid_token_or_throw(self, token: dict, context: str = "") -> dict:
+        if token is None:
+            raise KustoClientError(self.name() + " - failed to obtain a token. " + context)
+
+        if TokenConstants.MSAL_ERROR in token:
+            message = self.name() + " - failed to obtain a token. " + context + "\n" + token[TokenConstants.MSAL_ERROR]
+            if TokenConstants.MSAL_ERROR_DESCRIPTION in token:
+                message = message + "\n" + token[TokenConstants.MSAL_ERROR_DESCRIPTION]
+
+            raise KustoClientError(message)
+
+        return token
+
+    def set_proxy(self, proxy_url: str):
+        self._proxy_dict = {"http": proxy_url, "https": proxy_url}
+
+
+class CloudInfoTokenProvider(TokenProviderBase, abc.ABC):
+    _cloud_info: Optional[CloudInfo]
+    _scopes = List[str]
+    _kusto_uri: str
+
+    def __init__(self, kusto_uri: str, is_async: bool = False):
+        super().__init__(is_async)
+        self._kusto_uri = kusto_uri
+
+    def _init_resources(self):
+        if self._kusto_uri is not None:
+            self._cloud_info = CloudSettings.get_cloud_info_for_cluster(self._kusto_uri, self._proxy_dict)
+            resource_uri = self._cloud_info.kusto_service_resource_id
+            if self._cloud_info.login_mfa_required:
+                resource_uri = resource_uri.replace(".kusto.", ".kustomfa.")
+
+            self._scopes = [resource_uri + "/.default"]
+
+
+class BasicTokenProvider(TokenProviderBase):
+    """Basic Token Provider keeps and returns a token received on construction"""
+
+    def __init__(self, token: str, is_async: bool = False):
+        super().__init__(is_async)
+        self._token = token
+
+    @staticmethod
+    def name() -> str:
+        return "BasicTokenProvider"
+
+    def _context_impl(self) -> dict:
+        return {"authority": self.name()}
+
+    def _init_impl(self):
+        pass
+
+    def _get_token_impl(self) -> Optional[dict]:
+        return None
+
+    def _get_token_from_cache_impl(self) -> dict:
+        return {TokenConstants.MSAL_TOKEN_TYPE: TokenConstants.BEARER_TYPE, TokenConstants.MSAL_ACCESS_TOKEN: self._token}
+
+
+class CallbackTokenProvider(TokenProviderBase):
+    """Callback Token Provider generates a token based on a callback function provided by the caller"""
+
+    def __init__(
+        self, token_callback: Optional[Callable[[], str]], async_token_callback: Optional[Callable[[], Coroutine[None, None, str]]], is_async: bool = False
+    ):
+        super().__init__(is_async)
+        self._token_callback = token_callback
+        self._async_token_callback = async_token_callback
+
+    @staticmethod
+    def name() -> str:
+        return "CallbackTokenProvider"
+
+    def _context_impl(self) -> dict:
+        return {"authority": self.name()}
+
+    def _init_impl(self):
+        pass
+
+    @staticmethod
+    def _build_response(caller_token) -> dict:
+        if not isinstance(caller_token, str):
+            raise KustoClientError("Token provider returned something that is not a string [" + str(type(caller_token)) + "]")
+
+        return {TokenConstants.MSAL_TOKEN_TYPE: TokenConstants.BEARER_TYPE, TokenConstants.MSAL_ACCESS_TOKEN: caller_token}
+
+    def _get_token_impl(self) -> Optional[dict]:
+        if self._token_callback is None:
+            raise KustoClientError("token_callback is None, can't retrieve token")
+        return self._build_response(self._token_callback())
+
+    async def _get_token_impl_async(self) -> Optional[dict]:
+        if self._async_token_callback is None:
+            return await super()._get_token_impl_async()
+        return self._build_response(await self._async_token_callback())
+
+    def _get_token_from_cache_impl(self) -> Optional[dict]:
+        return None
+
+
+class MsiTokenProvider(CloudInfoTokenProvider):
+    """
+    MSI Token Provider obtains a token from the MSI endpoint
+    The args parameter is a dictionary conforming with the ManagedIdentityCredential initializer API arguments
+    """
+
+    def __init__(self, kusto_uri: str, msi_args: dict = None, is_async: bool = False):
+        super().__init__(kusto_uri, is_async)
+        self._msi_args = msi_args
+        self._msi_auth_context = None
+        self._msi_auth_context_async = None
+
+    @staticmethod
+    def name() -> str:
+        return "MsiTokenProvider"
+
+    def _context_impl(self) -> dict:
+        context = self._msi_args.copy()
+        context["authority"] = self.name()
+        return context
+
+    def _init_impl(self):
+        pass
+
+    def _get_token_impl(self) -> Optional[dict]:
+        try:
+            if self._msi_auth_context is None:
+                self._msi_auth_context = ManagedIdentityCredential(**self._msi_args)
+
+            msi_token = self._msi_auth_context.get_token(self._scopes[0])
+            return {TokenConstants.MSAL_TOKEN_TYPE: TokenConstants.BEARER_TYPE, TokenConstants.MSAL_ACCESS_TOKEN: msi_token.token}
+        except ClientAuthenticationError as e:
+            raise KustoClientError("Failed to initialize MSI ManagedIdentityCredential with [{0}]\n{1}".format(self._msi_args, e))
+        except Exception as e:
+            raise KustoClientError("Failed to obtain MSI token for '{0}' with [{1}]\n{2}".format(self._kusto_uri, self._msi_args, e))
+
+    async def _get_token_impl_async(self) -> Optional[dict]:
+        try:
+            if self._msi_auth_context_async is None:
+                self._msi_auth_context_async = AsyncManagedIdentityCredential(**self._msi_args)
+
+            msi_token = await self._msi_auth_context_async.get_token(self._scopes[0])
+            return {TokenConstants.MSAL_TOKEN_TYPE: TokenConstants.BEARER_TYPE, TokenConstants.MSAL_ACCESS_TOKEN: msi_token.token}
+        except ClientAuthenticationError as e:
+            raise KustoClientError("Failed to initialize MSI async ManagedIdentityCredential with [{0}]\n{1}".format(self._msi_args, e))
+        except Exception as e:
+            raise KustoClientError("Failed to obtain MSI token for '{0}' with [{1}]\n{2}".format(self._kusto_uri, self._msi_args, e))
+
+    def _get_token_from_cache_impl(self) -> Optional[dict]:
+        return None
+
+    def close(self):
+        if self._msi_auth_context is not None:
+            self._msi_auth_context.close()
+        if self._msi_auth_context_async is not None:
+            self._msi_auth_context_async.close()
+
+
+class AzCliTokenProvider(CloudInfoTokenProvider):
+    """AzCli Token Provider obtains a refresh token from the AzCli cache and uses it to authenticate with MSAL"""
+
+    def __init__(self, kusto_uri: str, is_async: bool = False):
+        super().__init__(kusto_uri, is_async)
+        self._az_auth_context = None
+        self._az_auth_context_async = None
+        self._az_token = None
+
+    @staticmethod
+    def name() -> str:
+        return "AzCliTokenProvider"
+
+    def _context_impl(self) -> dict:
+        return {"authority:": self.name()}
+
+    def _init_impl(self):
+        pass
+
+    def _get_token_impl(self) -> Optional[dict]:
+        try:
+            if self._az_auth_context is None:
+                self._az_auth_context = AzureCliCredential()
+
+            self._az_token = self._az_auth_context.get_token(self._scopes[0])
+            return {TokenConstants.AZ_TOKEN_TYPE: TokenConstants.BEARER_TYPE, TokenConstants.AZ_ACCESS_TOKEN: self._az_token.token}
+        except Exception as e:
+            raise KustoClientError(
+                "Failed to obtain Az Cli token for '{0}'.\nPlease be sure AzCli version 2.3.0 and above is intalled.\n{1}".format(self._kusto_uri, e)
+            )
+
+    async def _get_token_impl_async(self) -> Optional[dict]:
+        try:
+            if self._az_auth_context_async is None:
+                self._az_auth_context_async = AsyncAzureCliCredential()
+
+            self._az_token = await self._az_auth_context_async.get_token(self._scopes[0])
+            return {TokenConstants.AZ_TOKEN_TYPE: TokenConstants.BEARER_TYPE, TokenConstants.AZ_ACCESS_TOKEN: self._az_token.token}
+        except Exception as e:
+            raise KustoClientError(
+                "Failed to obtain Az Cli token for '{0}'.\nPlease be sure AzCli version 2.3.0 and above is installed.\n{1}".format(self._kusto_uri, e)
+            )
+
+    def _get_token_from_cache_impl(self) -> Optional[dict]:
+        if self._az_token is not None:
+            # A token is considered valid if it is due to expire in no less than 10 minutes
+            cur_time = time.time()
+            if (self._az_token.expires_on - 600) > cur_time:
+                return {TokenConstants.MSAL_TOKEN_TYPE: TokenConstants.BEARER_TYPE, TokenConstants.MSAL_ACCESS_TOKEN: self._az_token.token}
+
+        return None
+
+    def close(self):
+        if self._az_auth_context is not None:
+            self._az_auth_context.close()
+        if self._az_auth_context_async is not None:
+            self._az_auth_context_async.close()
+
+
+class UserPassTokenProvider(CloudInfoTokenProvider):
+    """Acquire a token from MSAL with username and password"""
+
+    def __init__(self, kusto_uri: str, authority_id: str, username: str, password: str, is_async: bool = False):
+        super().__init__(kusto_uri, is_async)
+        self._msal_client = None
+        self._auth = authority_id
+        self._user = username
+        self._pass = password
+
+    @staticmethod
+    def name() -> str:
+        return "UserPassTokenProvider"
+
+    def _context_impl(self) -> dict:
+        return {"authority": self._cloud_info.authority_uri(self._auth), "client_id": self._cloud_info.kusto_client_app_id, "username": self._user}
+
+    def _init_impl(self):
+        self._msal_client = PublicClientApplication(
+            client_id=self._cloud_info.kusto_client_app_id, authority=self._cloud_info.authority_uri(self._auth), proxies=self._proxy_dict
+        )
+
+    def _get_token_impl(self) -> Optional[dict]:
+        token = self._msal_client.acquire_token_by_username_password(username=self._user, password=self._pass, scopes=self._scopes)
+        return self._valid_token_or_throw(token)
+
+    def _get_token_from_cache_impl(self) -> dict:
+        account = None
+        if self._user is not None:
+            accounts = self._msal_client.get_accounts(self._user)
+            if len(accounts) > 0:
+                account = accounts[0]
+
+        token = self._msal_client.acquire_token_silent(scopes=self._scopes, account=account)
+        return self._valid_token_or_none(token)
+
+
+class DeviceLoginTokenProvider(CloudInfoTokenProvider):
+    """Acquire a token from MSAL with Device Login flow"""
+
+    def __init__(self, kusto_uri: str, authority_id: str, device_code_callback=None, is_async: bool = False):
+        super().__init__(kusto_uri, is_async)
+        self._msal_client = None
+        self._auth = authority_id
+        self._account = None
+        self._device_code_callback = device_code_callback
+
+    @staticmethod
+    def name() -> str:
+        return "DeviceLoginTokenProvider"
+
+    def _context_impl(self) -> dict:
+        return {"authority": self._cloud_info.authority_uri(self._auth), "client_id": self._cloud_info.kusto_client_app_id}
+
+    def _init_impl(self):
+        self._msal_client = PublicClientApplication(
+            client_id=self._cloud_info.kusto_client_app_id, authority=self._cloud_info.authority_uri(self._auth), proxies=self._proxy_dict
+        )
+
+    def _get_token_impl(self) -> Optional[dict]:
+        flow = self._msal_client.initiate_device_flow(scopes=self._scopes)
+        try:
+            if self._device_code_callback:
+                self._device_code_callback(flow[TokenConstants.MSAL_DEVICE_MSG])
+            else:
+                print(flow[TokenConstants.MSAL_DEVICE_MSG])
+
+            webbrowser.open(flow[TokenConstants.MSAL_DEVICE_URI])
+        except KeyError:
+            raise KustoClientError("Failed to initiate device code flow")
+
+        token = self._msal_client.acquire_token_by_device_flow(flow)
+
+        # Keep the account for silent login
+        if self._valid_token_or_none(token) is not None:
+            accounts = self._msal_client.get_accounts()
+            if len(accounts) == 1:
+                self._account = accounts[0]
+
+        return self._valid_token_or_throw(token)
+
+    def _get_token_from_cache_impl(self) -> dict:
+        token = self._msal_client.acquire_token_silent(scopes=self._scopes, account=self._account)
+        return self._valid_token_or_none(token)
+
+
+class InteractiveLoginTokenProvider(CloudInfoTokenProvider):
+    """Acquire a token from MSAL with Device Login flow"""
+
+    def __init__(
+        self,
+        kusto_uri: str,
+        authority_id: str,
+        login_hint: Optional[str] = None,
+        domain_hint: Optional[str] = None,
+        is_async: bool = False,
+    ):
+        super().__init__(kusto_uri, is_async)
+        self._msal_client = None
+        self._auth = authority_id
+        self._login_hint = login_hint
+        self._domain_hint = domain_hint
+        self._account = None
+
+    @staticmethod
+    def name() -> str:
+        return "InteractiveLoginTokenProvider"
+
+    def _context_impl(self) -> dict:
+        return {"authority": self._cloud_info.authority_uri(self._auth), "client_id": self._cloud_info.kusto_client_app_id}
+
+    def _init_impl(self):
+        self._msal_client = PublicClientApplication(
+            client_id=self._cloud_info.kusto_client_app_id, authority=self._cloud_info.authority_uri(self._auth), proxies=self._proxy_dict
+        )
+
+    def _get_token_impl(self) -> Optional[dict]:
+        token = self._msal_client.acquire_token_interactive(
+            scopes=self._scopes, prompt=TokenConstants.MSAL_INTERACTIVE_PROMPT, login_hint=self._login_hint, domain_hint=self._domain_hint
+        )
+        return self._valid_token_or_throw(token)
+
+    def _get_token_from_cache_impl(self) -> dict:
+        account = None
+        accounts = self._msal_client.get_accounts(self._login_hint)
+        if len(accounts) > 0:
+            account = accounts[0]
+
+        token = self._msal_client.acquire_token_silent(scopes=self._scopes, account=account)
+        return self._valid_token_or_none(token)
+
+
+class ApplicationKeyTokenProvider(CloudInfoTokenProvider):
+    """Acquire a token from MSAL with application Id and Key"""
+
+    def __init__(self, kusto_uri: str, authority_id: str, app_client_id: str, app_key: str, is_async: bool = False):
+        super().__init__(kusto_uri, is_async)
+        self._msal_client = None
+        self._app_client_id = app_client_id
+        self._app_key = app_key
+        self._auth = authority_id
+
+    @staticmethod
+    def name() -> str:
+        return "ApplicationKeyTokenProvider"
+
+    def _context_impl(self) -> dict:
+        return {"authority": self._cloud_info.authority_uri(self._auth), "client_id": self._app_client_id}
+
+    def _init_impl(self):
+        self._msal_client = ConfidentialClientApplication(
+            client_id=self._app_client_id, client_credential=self._app_key, authority=self._cloud_info.authority_uri(self._auth), proxies=self._proxy_dict
+        )
+
+    def _get_token_impl(self) -> Optional[dict]:
+        token = self._msal_client.acquire_token_for_client(scopes=self._scopes)
+        return self._valid_token_or_throw(token)
+
+    def _get_token_from_cache_impl(self) -> dict:
+        token = self._msal_client.acquire_token_silent(scopes=self._scopes, account=None)
+        return self._valid_token_or_none(token)
+
+
+class ApplicationCertificateTokenProvider(CloudInfoTokenProvider):
+    """
+    Acquire a token from MSAL using application certificate
+    Passing the public certificate is optional and will result in Subject Name & Issuer Authentication
+    """
+
+    def __init__(
+        self,
+        kusto_uri: str,
+        client_id: str,
+        authority_id: str,
+        private_cert: str,
+        thumbprint: str,
+        public_cert: str = None,
+        is_async: bool = False,
+    ):
+        super().__init__(kusto_uri, is_async)
+        self._msal_client = None
+        self._auth = authority_id
+        self._client_id = client_id
+        self._cert_credentials = {TokenConstants.MSAL_PRIVATE_CERT: private_cert, TokenConstants.MSAL_THUMBPRINT: thumbprint}
+        if public_cert is not None:
+            self._cert_credentials[TokenConstants.MSAL_PUBLIC_CERT] = public_cert
+
+    @staticmethod
+    def name() -> str:
+        return "ApplicationCertificateTokenProvider"
+
+    def _context_impl(self) -> dict:
+        return {
+            "authority": self._cloud_info.authority_uri(self._auth),
+            "client_id": self._client_id,
+            "thumbprint": self._cert_credentials[TokenConstants.MSAL_THUMBPRINT],
+        }
+
+    def _init_impl(self):
+        self._msal_client = ConfidentialClientApplication(
+            client_id=self._client_id, client_credential=self._cert_credentials, authority=self._cloud_info.authority_uri(self._auth), proxies=self._proxy_dict
+        )
+
+    def _get_token_impl(self) -> Optional[dict]:
+        token = self._msal_client.acquire_token_for_client(scopes=self._scopes)
+        return self._valid_token_or_throw(token)
+
+    def _get_token_from_cache_impl(self) -> dict:
+        token = self._msal_client.acquire_token_silent(scopes=self._scopes, account=None)
+        return self._valid_token_or_none(token)
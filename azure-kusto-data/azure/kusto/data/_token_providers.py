--- conflicted
+++ resolved
@@ -1,544 +1,528 @@
-# Copyright (c) Microsoft Corporation.
-# Licensed under the MIT License
-import abc
-import webbrowser
-<<<<<<< HEAD
-from threading import Lock
-from typing import Callable, Optional
-
-from azure.core.exceptions import ClientAuthenticationError
-=======
-from typing import Callable, Optional
-from msal import ConfidentialClientApplication, PublicClientApplication
->>>>>>> 41967a55
-from azure.identity import ManagedIdentityCredential
-from azure.identity.aio import ManagedIdentityCredential as AsyncManagedIdentityCredential
-from msal import ConfidentialClientApplication, PublicClientApplication
-
-from ._cloud_settings import CloudSettings
-from .exceptions import KustoClientError, KustoAioSyntaxError
-
-try:
-    from asgiref.sync import sync_to_async
-except ImportError:
-
-    def sync_to_async(f):
-        raise KustoAioSyntaxError()
-
-
-# constant key names and values used throughout the code
-class TokenConstants:
-    BEARER_TYPE = "Bearer"
-    MSAL_TOKEN_TYPE = "token_type"
-    MSAL_ACCESS_TOKEN = "access_token"
-    MSAL_ERROR = "error"
-    MSAL_ERROR_DESCRIPTION = "error_description"
-    MSAL_PRIVATE_CERT = "private_key"
-    MSAL_THUMBPRINT = "thumbprint"
-    MSAL_PUBLIC_CERT = "public_certificate"
-    MSAL_DEVICE_MSG = "message"
-    MSAL_DEVICE_URI = "verification_uri"
-    MSAL_INTERACTIVE_PROMPT = "select_account"
-    AZ_TOKEN_TYPE = "tokenType"
-    AZ_ACCESS_TOKEN = "accessToken"
-    AZ_REFRESH_TOKEN = "refreshToken"
-    AZ_USER_ID = "userId"
-    AZ_AUTHORITY = "_authority"
-    AZ_CLIENT_ID = "_clientId"
-
-
-class TokenProviderBase(abc.ABC):
-    """
-    This base class abstracts token acquisition for all implementations.
-    The class is build for Lazy initialization, so that the first call, take on instantiation of 'heavy' long-lived class members
-    """
-
-    _initialized = False
-    _kusto_uri = None
-    _cloud_info = None
-    _scopes = None
-    lock = Lock()
-
-    def __init__(self, kusto_uri: str):
-        self._kusto_uri = kusto_uri
-        if kusto_uri is not None:
-            self._scopes = [kusto_uri + ".default" if kusto_uri.endswith("/") else kusto_uri + "/.default"]
-            self._cloud_info = CloudSettings.get_cloud_info()
-
-    def get_token(self):
-        """ Get a token silently from cache or authenticate if cached token is not found """
-
-        if not self._initialized:
-            with TokenProviderBase.lock:
-                if not self._initialized:
-                    self._init_impl()
-                    self._initialized = True
-
-        token = self._get_token_from_cache_impl()
-        if token is None:
-            with TokenProviderBase.lock:
-                token = self._get_token_impl()
-
-        return self._valid_token_or_throw(token)
-
-    async def get_token_async(self):
-        """ Get a token asynchronously silently from cache or authenticate if cached token is not found """
-        with TokenProviderBase.lock:
-            if not self._initialized:
-                self._init_impl()
-                self._initialized = True
-
-        token = await self._get_token_from_cache_impl_async()
-
-        if token is None:
-            with TokenProviderBase.lock:
-                token = await self._get_token_impl_async()
-
-        return self._valid_token_or_throw(token)
-
-    @staticmethod
-    @abc.abstractmethod
-    def name() -> str:
-        """ return the provider class name """
-        pass
-
-    @abc.abstractmethod
-    def context(self) -> dict:
-        """ return a secret-free context for error reporting """
-        pass
-
-    @abc.abstractmethod
-    def _init_impl(self):
-        """ Implement any "heavy" first time initializations here """
-        pass
-
-    @abc.abstractmethod
-    def _get_token_impl(self) -> Optional[dict]:
-        """ implement actual token acquisition here """
-        pass
-
-    @abc.abstractmethod
-    def _get_token_from_cache_impl(self) -> Optional[dict]:
-        """ Implement cache checks here, return None if cache check fails """
-        pass
-
-    async def _get_token_from_cache_impl_async(self) -> Optional[dict]:
-        """ Implement cache checks here, return None if cache check fails """
-        return await sync_to_async(self._get_token_from_cache_impl)()
-
-    async def _get_token_impl_async(self) -> Optional[dict]:
-        """ implement actual token acquisition here """
-        return await sync_to_async(self._get_token_impl)()
-
-    @staticmethod
-    def _valid_token_or_none(token: dict) -> Optional[dict]:
-        if token is None or TokenConstants.MSAL_ERROR in token:
-            return None
-        return token
-
-    def _valid_token_or_throw(self, token: dict, context: str = "") -> dict:
-        if token is None:
-            raise KustoClientError(self.name() + " - failed to obtain a token. " + context)
-
-        if TokenConstants.MSAL_ERROR in token:
-            message = self.name() + " - failed to obtain a token. " + context + "\n" + token[TokenConstants.MSAL_ERROR]
-            if TokenConstants.MSAL_ERROR_DESCRIPTION in token:
-                message = message + "\n" + token[TokenConstants.MSAL_ERROR_DESCRIPTION]
-
-            raise KustoClientError(message)
-
-        return token
-
-
-class BasicTokenProvider(TokenProviderBase):
-    """ Basic Token Provider keeps and returns a token received on construction """
-
-    def __init__(self, token: str):
-        super().__init__(None)
-        self._token = token
-
-    @staticmethod
-    def name() -> str:
-        return "BasicTokenProvider"
-
-    def context(self) -> dict:
-        return {"authority": self.name()}
-
-    def _init_impl(self):
-        pass
-
-    def _get_token_impl(self) -> dict:
-        return None
-
-    def _get_token_from_cache_impl(self) -> dict:
-        return {TokenConstants.MSAL_TOKEN_TYPE: TokenConstants.BEARER_TYPE, TokenConstants.MSAL_ACCESS_TOKEN: self._token}
-
-
-class CallbackTokenProvider(TokenProviderBase):
-    """ Callback Token Provider generates a token based on a callback function provided by the caller """
-
-    def __init__(self, token_callback: Callable[[], str]):
-        super().__init__(None)
-        self._token_callback = token_callback
-
-    @staticmethod
-    def name() -> str:
-        return "CallbackTokenProvider"
-
-    def context(self) -> dict:
-        return {"authority": self.name()}
-
-    def _init_impl(self):
-        pass
-
-    def _get_token_impl(self) -> dict:
-        caller_token = self._token_callback()
-        if not isinstance(caller_token, str):
-            raise KustoClientError("Token provider returned something that is not a string [" + str(type(caller_token)) + "]")
-
-        return {TokenConstants.MSAL_TOKEN_TYPE: TokenConstants.BEARER_TYPE, TokenConstants.MSAL_ACCESS_TOKEN: caller_token}
-
-    def _get_token_from_cache_impl(self) -> dict:
-        return None
-
-
-class MsiTokenProvider(TokenProviderBase):
-    """
-    MSI Token Provider obtains a token from the MSI endpoint
-    The args parameter is a dictionary conforming with the ManagedIdentityCredential initializer API arguments
-    """
-
-    def __init__(self, kusto_uri: str, msi_args: dict = None):
-        super().__init__(kusto_uri)
-        self._msi_args = msi_args
-        self._msi_auth_context = None
-        self._msi_auth_context_async = None
-
-    @staticmethod
-    def name() -> str:
-        return "MsiTokenProvider"
-
-    def context(self) -> dict:
-        context = self._msi_args.copy()
-        context["authority"] = self.name()
-        return context
-
-    def _init_impl(self):
-<<<<<<< HEAD
-        pass
-=======
-        try:
-            self.msi_auth_context = ManagedIdentityCredential(**self._msi_args)
-        except Exception as e:
-            raise KustoClientError("Failed to initialize MSI ManagedIdentityCredential with [" + str(self._msi_args) + "]\n" + str(e))
->>>>>>> 41967a55
-
-    def _get_token_impl(self) -> dict:
-        try:
-            if self._msi_auth_context is None:
-                self._msi_auth_context = ManagedIdentityCredential(**self._msi_args)
-
-            msi_token = self._msi_auth_context.get_token(self._kusto_uri)
-            return {TokenConstants.MSAL_TOKEN_TYPE: TokenConstants.BEARER_TYPE, TokenConstants.MSAL_ACCESS_TOKEN: msi_token.token}
-        except ClientAuthenticationError as e:
-            raise KustoClientError("Failed to initialize MSI ManagedIdentityCredential with [{0}]\n{1}".format(self._msi_args, e))
-        except Exception as e:
-            raise KustoClientError("Failed to obtain MSI token for '{0}' with [{1}]\n{2}".format(self._kusto_uri, self._msi_args, e))
-
-    async def _get_token_impl_async(self) -> Optional[dict]:
-        try:
-            if self._msi_auth_context_async is None:
-                self._msi_auth_context_async = AsyncManagedIdentityCredential(**self._msi_args)
-
-            msi_token = await self._msi_auth_context_async.get_token(self._kusto_uri)
-            return {TokenConstants.MSAL_TOKEN_TYPE: TokenConstants.BEARER_TYPE, TokenConstants.MSAL_ACCESS_TOKEN: msi_token.token}
-        except ClientAuthenticationError as e:
-            raise KustoClientError("Failed to initialize MSI async ManagedIdentityCredential with [{0}]\n{1}".format(self._msi_args, e))
-        except Exception as e:
-<<<<<<< HEAD
-            raise KustoClientError("Failed to obtain MSI token for '{0}' with [{1}]\n{2}".format(self._kusto_uri, self._msi_args, e))
-
-    def _get_token_from_cache_impl(self) -> dict:
-        return None
-
-    async def _get_token_from_cache_impl_async(self) -> Optional[dict]:
-        return None
-=======
-            raise KustoClientError("Failed to obtain MSI token for '" + self._kusto_uri + "' with [" + str(self._msi_args) + "]\n" + str(e))
->>>>>>> 41967a55
-
-
-class AzCliTokenProvider(TokenProviderBase):
-    """ AzCli Token Provider obtains a refresh token from the AzCli cache and uses it to authenticate with MSAL """
-
-    def __init__(self, kusto_uri: str):
-        super().__init__(kusto_uri)
-        self._msal_client = None
-        self._client_id = None
-        self._authority_uri = None
-        self._username = None
-
-    @staticmethod
-    def name() -> str:
-        return "AzCliTokenProvider"
-
-    def context(self) -> dict:
-        return {"authority:": self.name()}
-
-    def _init_impl(self):
-        pass
-
-    def _get_token_impl(self) -> dict:
-        # try and obtain the refresh token from AzCli
-        refresh_token = None
-        token = None
-        stored_token = self._get_azure_cli_auth_token()
-        if TokenConstants.AZ_REFRESH_TOKEN in stored_token and TokenConstants.AZ_CLIENT_ID in stored_token and TokenConstants.AZ_AUTHORITY in stored_token:
-            refresh_token = stored_token[TokenConstants.AZ_REFRESH_TOKEN]
-            self._client_id = stored_token[TokenConstants.AZ_CLIENT_ID]
-            self._authority_uri = stored_token[TokenConstants.AZ_AUTHORITY]
-            self._username = stored_token[TokenConstants.AZ_USER_ID]
-        else:
-            raise KustoClientError("Unable to obtain a refresh token from Az-Cli. Calling 'az login' may fix this issue.")
-
-        if self._msal_client is None:
-            self._msal_client = PublicClientApplication(client_id=self._client_id, authority=self._authority_uri)
-
-        try:
-            token = self._msal_client.acquire_token_by_refresh_token(refresh_token, self._scopes)
-        except Exception as ex:
-            raise KustoClientError("Unable to obtain with Az-Cli refresh token. Calling 'az login' may fix this issue.\n" + str(ex))
-
-        return self._valid_token_or_throw(token, "Calling 'az login' may fix this issue.")
-
-    def _get_token_from_cache_impl(self) -> dict:
-        token = None
-        if self._msal_client is not None:
-            account = None
-            if self._username is not None:
-                accounts = self._msal_client.get_accounts(self._username)
-                if len(accounts) > 0:
-                    account = accounts[0]
-
-            token = self._msal_client.acquire_token_silent(scopes=self._scopes, account=account, client_id=self._client_id, authority=self._authority_uri)
-
-        return self._valid_token_or_none(token)
-
-    @staticmethod
-    def _get_azure_cli_auth_token() -> dict:
-        """
-        Try to get the az cli authenticated token
-        :return: refresh token
-        """
-        import os
-
-        try:
-            # this makes it cleaner, but in case azure cli is not present on virtual env,
-            # but cli exists on computer, we can try and manually get the token from the cache
-            from azure.cli.core._profile import Profile
-            from azure.cli.core._session import ACCOUNT
-            from azure.cli.core._environment import get_config_dir
-
-            azure_folder = get_config_dir()
-            ACCOUNT.load(os.path.join(azure_folder, "azureProfile.json"))
-            profile = Profile(storage=ACCOUNT)
-            token_data = profile.get_raw_token()[0][2]
-
-            return token_data
-
-        except ModuleNotFoundError:
-            try:
-                import os
-                import json
-
-                folder = os.getenv("AZURE_CONFIG_DIR", None) or os.path.expanduser(os.path.join("~", ".azure"))
-                token_path = os.path.join(folder, "accessTokens.json")
-                with open(token_path) as f:
-                    data = json.load(f)
-
-                # TODO: not sure I should take the first
-                return data[0]
-            except Exception as e:
-                raise KustoClientError("Azure cli token was not found. Please run 'az login' to setup account.", e)
-
-
-class UserPassTokenProvider(TokenProviderBase):
-    """ Acquire a token from MSAL with username and password """
-
-    def __init__(self, kusto_uri: str, authority_uri: str, username: str, password: str):
-        super().__init__(kusto_uri)
-        self._msal_client = None
-        self._auth = authority_uri
-        self._user = username
-        self._pass = password
-
-    @staticmethod
-    def name() -> str:
-        return "UserPassTokenProvider"
-
-    def context(self) -> dict:
-        return {"authority": self._auth, "client_id": self._cloud_info.kusto_client_app_id, "username": self._user}
-
-    def _init_impl(self):
-        self._msal_client = PublicClientApplication(client_id=self._cloud_info.kusto_client_app_id, authority=self._auth)
-
-    def _get_token_impl(self) -> dict:
-        token = self._msal_client.acquire_token_by_username_password(username=self._user, password=self._pass, scopes=self._scopes)
-        return self._valid_token_or_throw(token)
-
-    def _get_token_from_cache_impl(self) -> dict:
-        account = None
-        if self._user is not None:
-            accounts = self._msal_client.get_accounts(self._user)
-            if len(accounts) > 0:
-                account = accounts[0]
-
-        token = self._msal_client.acquire_token_silent(scopes=self._scopes, account=account)
-        return self._valid_token_or_none(token)
-
-
-class DeviceLoginTokenProvider(TokenProviderBase):
-    """ Acquire a token from MSAL with Device Login flow """
-
-    def __init__(self, kusto_uri: str, authority_uri: str, device_code_callback=None):
-        super().__init__(kusto_uri)
-        self._msal_client = None
-        self._auth = authority_uri
-        self._account = None
-        self._device_code_callback = device_code_callback
-
-    @staticmethod
-    def name() -> str:
-        return "DeviceLoginTokenProvider"
-
-    def context(self) -> dict:
-        return {"authority": self._auth, "client_id": self._cloud_info.kusto_client_app_id}
-
-    def _init_impl(self):
-        self._msal_client = PublicClientApplication(client_id=self._cloud_info.kusto_client_app_id, authority=self._auth)
-
-    def _get_token_impl(self) -> dict:
-        flow = self._msal_client.initiate_device_flow(scopes=self._scopes)
-        try:
-            if self._device_code_callback:
-                self._device_code_callback(flow[TokenConstants.MSAL_DEVICE_MSG])
-            else:
-                print(flow[TokenConstants.MSAL_DEVICE_MSG])
-
-            webbrowser.open(flow[TokenConstants.MSAL_DEVICE_URI])
-        except KeyError:
-            raise KustoClientError("Failed to initiate device code flow")
-
-        token = self._msal_client.acquire_token_by_device_flow(flow)
-
-        # Keep the account for silent login
-        if self._valid_token_or_none(token) is not None:
-            accounts = self._msal_client.get_accounts()
-            if len(accounts) == 1:
-                self._account = accounts[0]
-
-        return self._valid_token_or_throw(token)
-
-    def _get_token_from_cache_impl(self) -> dict:
-        token = self._msal_client.acquire_token_silent(scopes=self._scopes, account=self._account)
-        return self._valid_token_or_none(token)
-
-
-class InteractiveLoginTokenProvider(TokenProviderBase):
-    """ Acquire a token from MSAL with Device Login flow """
-
-    def __init__(self, kusto_uri: str, authority_uri: str, login_hint: Optional[str] = None, domain_hint: Optional[str] = None):
-        super().__init__(kusto_uri)
-        self._msal_client = None
-        self._auth = authority_uri
-        self._login_hint = login_hint
-        self._domain_hint = domain_hint
-        self._account = None
-
-    @staticmethod
-    def name() -> str:
-        return "InteractiveLoginTokenProvider"
-
-    def context(self) -> dict:
-        return {"authority": self._auth, "client_id": self._cloud_info.kusto_client_app_id}
-
-    def _init_impl(self):
-        self._msal_client = PublicClientApplication(client_id=self._cloud_info.kusto_client_app_id, authority=self._auth)
-
-    def _get_token_impl(self) -> dict:
-        token = self._msal_client.acquire_token_interactive(
-            scopes=self._scopes, prompt=TokenConstants.MSAL_INTERACTIVE_PROMPT, login_hint=self._login_hint, domain_hint=self._domain_hint
-        )
-        return self._valid_token_or_throw(token)
-
-    def _get_token_from_cache_impl(self) -> dict:
-        account = None
-        accounts = self._msal_client.get_accounts(self._login_hint)
-        if len(accounts) > 0:
-            account = accounts[0]
-
-        token = self._msal_client.acquire_token_silent(scopes=self._scopes, account=account)
-        return self._valid_token_or_none(token)
-
-
-class ApplicationKeyTokenProvider(TokenProviderBase):
-    """ Acquire a token from MSAL with application Id and Key """
-
-    def __init__(self, kusto_uri: str, authority_uri: str, app_client_id: str, app_key: str):
-        super().__init__(kusto_uri)
-        self._msal_client = None
-        self._app_client_id = app_client_id
-        self._app_key = app_key
-        self._auth = authority_uri
-
-    @staticmethod
-    def name() -> str:
-        return "ApplicationKeyTokenProvider"
-
-    def context(self) -> dict:
-        return {"authority": self._auth, "client_id": self._app_client_id}
-
-    def _init_impl(self):
-        self._msal_client = ConfidentialClientApplication(client_id=self._app_client_id, client_credential=self._app_key, authority=self._auth)
-
-    def _get_token_impl(self) -> dict:
-        token = self._msal_client.acquire_token_for_client(scopes=self._scopes)
-        return self._valid_token_or_throw(token)
-
-    def _get_token_from_cache_impl(self) -> dict:
-        token = self._msal_client.acquire_token_silent(scopes=self._scopes, account=None)
-        return self._valid_token_or_none(token)
-
-
-class ApplicationCertificateTokenProvider(TokenProviderBase):
-    """
-    Acquire a token from MSAL using application certificate
-    Passing the public certificate is optional and will result in Subject Name & Issuer Authentication
-    """
-
-    def __init__(self, kusto_uri: str, client_id: str, authority_uri: str, private_cert: str, thumbprint: str, public_cert: str = None):
-        super().__init__(kusto_uri)
-        self._msal_client = None
-        self._auth = authority_uri
-        self._client_id = client_id
-        self._cert_credentials = {TokenConstants.MSAL_PRIVATE_CERT: private_cert, TokenConstants.MSAL_THUMBPRINT: thumbprint}
-        if public_cert is not None:
-            self._cert_credentials[TokenConstants.MSAL_PUBLIC_CERT] = public_cert
-
-    @staticmethod
-    def name() -> str:
-        return "ApplicationCertificateTokenProvider"
-
-    def context(self) -> dict:
-        return {"authority": self._auth, "client_id": self._client_id, "thumbprint": self._cert_credentials[TokenConstants.MSAL_THUMBPRINT]}
-
-    def _init_impl(self):
-        self._msal_client = ConfidentialClientApplication(client_id=self._client_id, client_credential=self._cert_credentials, authority=self._auth)
-
-    def _get_token_impl(self) -> dict:
-        token = self._msal_client.acquire_token_for_client(scopes=self._scopes)
-        return self._valid_token_or_throw(token)
-
-    def _get_token_from_cache_impl(self) -> dict:
-        token = self._msal_client.acquire_token_silent(scopes=self._scopes, account=None)
-        return self._valid_token_or_none(token)
+# Copyright (c) Microsoft Corporation.
+# Licensed under the MIT License
+import abc
+import webbrowser
+from threading import Lock
+from typing import Callable, Optional
+
+from azure.core.exceptions import ClientAuthenticationError
+from azure.identity import ManagedIdentityCredential
+from azure.identity.aio import ManagedIdentityCredential as AsyncManagedIdentityCredential
+from msal import ConfidentialClientApplication, PublicClientApplication
+
+from ._cloud_settings import CloudSettings
+from .exceptions import KustoClientError, KustoAioSyntaxError
+
+try:
+    from asgiref.sync import sync_to_async
+except ImportError:
+
+    def sync_to_async(f):
+        raise KustoAioSyntaxError()
+
+
+# constant key names and values used throughout the code
+class TokenConstants:
+    BEARER_TYPE = "Bearer"
+    MSAL_TOKEN_TYPE = "token_type"
+    MSAL_ACCESS_TOKEN = "access_token"
+    MSAL_ERROR = "error"
+    MSAL_ERROR_DESCRIPTION = "error_description"
+    MSAL_PRIVATE_CERT = "private_key"
+    MSAL_THUMBPRINT = "thumbprint"
+    MSAL_PUBLIC_CERT = "public_certificate"
+    MSAL_DEVICE_MSG = "message"
+    MSAL_DEVICE_URI = "verification_uri"
+    MSAL_INTERACTIVE_PROMPT = "select_account"
+    AZ_TOKEN_TYPE = "tokenType"
+    AZ_ACCESS_TOKEN = "accessToken"
+    AZ_REFRESH_TOKEN = "refreshToken"
+    AZ_USER_ID = "userId"
+    AZ_AUTHORITY = "_authority"
+    AZ_CLIENT_ID = "_clientId"
+
+
+class TokenProviderBase(abc.ABC):
+    """
+    This base class abstracts token acquisition for all implementations.
+    The class is build for Lazy initialization, so that the first call, take on instantiation of 'heavy' long-lived class members
+    """
+
+    _initialized = False
+    _kusto_uri = None
+    _cloud_info = None
+    _scopes = None
+    lock = Lock()
+
+    def __init__(self, kusto_uri: str):
+        self._kusto_uri = kusto_uri
+        if kusto_uri is not None:
+            self._scopes = [kusto_uri + ".default" if kusto_uri.endswith("/") else kusto_uri + "/.default"]
+            self._cloud_info = CloudSettings.get_cloud_info()
+
+    def get_token(self):
+        """ Get a token silently from cache or authenticate if cached token is not found """
+
+        if not self._initialized:
+            with TokenProviderBase.lock:
+                if not self._initialized:
+                    self._init_impl()
+                    self._initialized = True
+
+        token = self._get_token_from_cache_impl()
+        if token is None:
+            with TokenProviderBase.lock:
+                token = self._get_token_impl()
+
+        return self._valid_token_or_throw(token)
+
+    async def get_token_async(self):
+        """ Get a token asynchronously silently from cache or authenticate if cached token is not found """
+        with TokenProviderBase.lock:
+            if not self._initialized:
+                self._init_impl()
+                self._initialized = True
+
+        token = await self._get_token_from_cache_impl_async()
+
+        if token is None:
+            with TokenProviderBase.lock:
+                token = await self._get_token_impl_async()
+
+        return self._valid_token_or_throw(token)
+
+    @staticmethod
+    @abc.abstractmethod
+    def name() -> str:
+        """ return the provider class name """
+        pass
+
+    @abc.abstractmethod
+    def context(self) -> dict:
+        """ return a secret-free context for error reporting """
+        pass
+
+    @abc.abstractmethod
+    def _init_impl(self):
+        """ Implement any "heavy" first time initializations here """
+        pass
+
+    @abc.abstractmethod
+    def _get_token_impl(self) -> Optional[dict]:
+        """ implement actual token acquisition here """
+        pass
+
+    @abc.abstractmethod
+    def _get_token_from_cache_impl(self) -> Optional[dict]:
+        """ Implement cache checks here, return None if cache check fails """
+        pass
+
+    async def _get_token_from_cache_impl_async(self) -> Optional[dict]:
+        """ Implement cache checks here, return None if cache check fails """
+        return await sync_to_async(self._get_token_from_cache_impl)()
+
+    async def _get_token_impl_async(self) -> Optional[dict]:
+        """ implement actual token acquisition here """
+        return await sync_to_async(self._get_token_impl)()
+
+    @staticmethod
+    def _valid_token_or_none(token: dict) -> Optional[dict]:
+        if token is None or TokenConstants.MSAL_ERROR in token:
+            return None
+        return token
+
+    def _valid_token_or_throw(self, token: dict, context: str = "") -> dict:
+        if token is None:
+            raise KustoClientError(self.name() + " - failed to obtain a token. " + context)
+
+        if TokenConstants.MSAL_ERROR in token:
+            message = self.name() + " - failed to obtain a token. " + context + "\n" + token[TokenConstants.MSAL_ERROR]
+            if TokenConstants.MSAL_ERROR_DESCRIPTION in token:
+                message = message + "\n" + token[TokenConstants.MSAL_ERROR_DESCRIPTION]
+
+            raise KustoClientError(message)
+
+        return token
+
+
+class BasicTokenProvider(TokenProviderBase):
+    """ Basic Token Provider keeps and returns a token received on construction """
+
+    def __init__(self, token: str):
+        super().__init__(None)
+        self._token = token
+
+    @staticmethod
+    def name() -> str:
+        return "BasicTokenProvider"
+
+    def context(self) -> dict:
+        return {"authority": self.name()}
+
+    def _init_impl(self):
+        pass
+
+    def _get_token_impl(self) -> dict:
+        return None
+
+    def _get_token_from_cache_impl(self) -> dict:
+        return {TokenConstants.MSAL_TOKEN_TYPE: TokenConstants.BEARER_TYPE, TokenConstants.MSAL_ACCESS_TOKEN: self._token}
+
+
+class CallbackTokenProvider(TokenProviderBase):
+    """ Callback Token Provider generates a token based on a callback function provided by the caller """
+
+    def __init__(self, token_callback: Callable[[], str]):
+        super().__init__(None)
+        self._token_callback = token_callback
+
+    @staticmethod
+    def name() -> str:
+        return "CallbackTokenProvider"
+
+    def context(self) -> dict:
+        return {"authority": self.name()}
+
+    def _init_impl(self):
+        pass
+
+    def _get_token_impl(self) -> dict:
+        caller_token = self._token_callback()
+        if not isinstance(caller_token, str):
+            raise KustoClientError("Token provider returned something that is not a string [" + str(type(caller_token)) + "]")
+
+        return {TokenConstants.MSAL_TOKEN_TYPE: TokenConstants.BEARER_TYPE, TokenConstants.MSAL_ACCESS_TOKEN: caller_token}
+
+    def _get_token_from_cache_impl(self) -> dict:
+        return None
+
+
+class MsiTokenProvider(TokenProviderBase):
+    """
+    MSI Token Provider obtains a token from the MSI endpoint
+    The args parameter is a dictionary conforming with the ManagedIdentityCredential initializer API arguments
+    """
+
+    def __init__(self, kusto_uri: str, msi_args: dict = None):
+        super().__init__(kusto_uri)
+        self._msi_args = msi_args
+        self._msi_auth_context = None
+        self._msi_auth_context_async = None
+
+    @staticmethod
+    def name() -> str:
+        return "MsiTokenProvider"
+
+    def context(self) -> dict:
+        context = self._msi_args.copy()
+        context["authority"] = self.name()
+        return context
+
+    def _init_impl(self):
+        pass
+
+    def _get_token_impl(self) -> dict:
+        try:
+            if self._msi_auth_context is None:
+                self._msi_auth_context = ManagedIdentityCredential(**self._msi_args)
+
+            msi_token = self._msi_auth_context.get_token(self._kusto_uri)
+            return {TokenConstants.MSAL_TOKEN_TYPE: TokenConstants.BEARER_TYPE, TokenConstants.MSAL_ACCESS_TOKEN: msi_token.token}
+        except ClientAuthenticationError as e:
+            raise KustoClientError("Failed to initialize MSI ManagedIdentityCredential with [{0}]\n{1}".format(self._msi_args, e))
+        except Exception as e:
+            raise KustoClientError("Failed to obtain MSI token for '{0}' with [{1}]\n{2}".format(self._kusto_uri, self._msi_args, e))
+
+    async def _get_token_impl_async(self) -> Optional[dict]:
+        try:
+            if self._msi_auth_context_async is None:
+                self._msi_auth_context_async = AsyncManagedIdentityCredential(**self._msi_args)
+
+            msi_token = await self._msi_auth_context_async.get_token(self._kusto_uri)
+            return {TokenConstants.MSAL_TOKEN_TYPE: TokenConstants.BEARER_TYPE, TokenConstants.MSAL_ACCESS_TOKEN: msi_token.token}
+        except ClientAuthenticationError as e:
+            raise KustoClientError("Failed to initialize MSI async ManagedIdentityCredential with [{0}]\n{1}".format(self._msi_args, e))
+        except Exception as e:
+            raise KustoClientError("Failed to obtain MSI token for '{0}' with [{1}]\n{2}".format(self._kusto_uri, self._msi_args, e))
+
+    def _get_token_from_cache_impl(self) -> dict:
+        return None
+
+    async def _get_token_from_cache_impl_async(self) -> Optional[dict]:
+        return None
+
+
+class AzCliTokenProvider(TokenProviderBase):
+    """ AzCli Token Provider obtains a refresh token from the AzCli cache and uses it to authenticate with MSAL """
+
+    def __init__(self, kusto_uri: str):
+        super().__init__(kusto_uri)
+        self._msal_client = None
+        self._client_id = None
+        self._authority_uri = None
+        self._username = None
+
+    @staticmethod
+    def name() -> str:
+        return "AzCliTokenProvider"
+
+    def context(self) -> dict:
+        return {"authority:": self.name()}
+
+    def _init_impl(self):
+        pass
+
+    def _get_token_impl(self) -> dict:
+        # try and obtain the refresh token from AzCli
+        refresh_token = None
+        token = None
+        stored_token = self._get_azure_cli_auth_token()
+        if TokenConstants.AZ_REFRESH_TOKEN in stored_token and TokenConstants.AZ_CLIENT_ID in stored_token and TokenConstants.AZ_AUTHORITY in stored_token:
+            refresh_token = stored_token[TokenConstants.AZ_REFRESH_TOKEN]
+            self._client_id = stored_token[TokenConstants.AZ_CLIENT_ID]
+            self._authority_uri = stored_token[TokenConstants.AZ_AUTHORITY]
+            self._username = stored_token[TokenConstants.AZ_USER_ID]
+        else:
+            raise KustoClientError("Unable to obtain a refresh token from Az-Cli. Calling 'az login' may fix this issue.")
+
+        if self._msal_client is None:
+            self._msal_client = PublicClientApplication(client_id=self._client_id, authority=self._authority_uri)
+
+        try:
+            token = self._msal_client.acquire_token_by_refresh_token(refresh_token, self._scopes)
+        except Exception as ex:
+            raise KustoClientError("Unable to obtain with Az-Cli refresh token. Calling 'az login' may fix this issue.\n" + str(ex))
+
+        return self._valid_token_or_throw(token, "Calling 'az login' may fix this issue.")
+
+    def _get_token_from_cache_impl(self) -> dict:
+        token = None
+        if self._msal_client is not None:
+            account = None
+            if self._username is not None:
+                accounts = self._msal_client.get_accounts(self._username)
+                if len(accounts) > 0:
+                    account = accounts[0]
+
+            token = self._msal_client.acquire_token_silent(scopes=self._scopes, account=account, client_id=self._client_id, authority=self._authority_uri)
+
+        return self._valid_token_or_none(token)
+
+    @staticmethod
+    def _get_azure_cli_auth_token() -> dict:
+        """
+        Try to get the az cli authenticated token
+        :return: refresh token
+        """
+        import os
+
+        try:
+            # this makes it cleaner, but in case azure cli is not present on virtual env,
+            # but cli exists on computer, we can try and manually get the token from the cache
+            from azure.cli.core._profile import Profile
+            from azure.cli.core._session import ACCOUNT
+            from azure.cli.core._environment import get_config_dir
+
+            azure_folder = get_config_dir()
+            ACCOUNT.load(os.path.join(azure_folder, "azureProfile.json"))
+            profile = Profile(storage=ACCOUNT)
+            token_data = profile.get_raw_token()[0][2]
+
+            return token_data
+
+        except ModuleNotFoundError:
+            try:
+                import os
+                import json
+
+                folder = os.getenv("AZURE_CONFIG_DIR", None) or os.path.expanduser(os.path.join("~", ".azure"))
+                token_path = os.path.join(folder, "accessTokens.json")
+                with open(token_path) as f:
+                    data = json.load(f)
+
+                # TODO: not sure I should take the first
+                return data[0]
+            except Exception as e:
+                raise KustoClientError("Azure cli token was not found. Please run 'az login' to setup account.", e)
+
+
+class UserPassTokenProvider(TokenProviderBase):
+    """ Acquire a token from MSAL with username and password """
+
+    def __init__(self, kusto_uri: str, authority_uri: str, username: str, password: str):
+        super().__init__(kusto_uri)
+        self._msal_client = None
+        self._auth = authority_uri
+        self._user = username
+        self._pass = password
+
+    @staticmethod
+    def name() -> str:
+        return "UserPassTokenProvider"
+
+    def context(self) -> dict:
+        return {"authority": self._auth, "client_id": self._cloud_info.kusto_client_app_id, "username": self._user}
+
+    def _init_impl(self):
+        self._msal_client = PublicClientApplication(client_id=self._cloud_info.kusto_client_app_id, authority=self._auth)
+
+    def _get_token_impl(self) -> dict:
+        token = self._msal_client.acquire_token_by_username_password(username=self._user, password=self._pass, scopes=self._scopes)
+        return self._valid_token_or_throw(token)
+
+    def _get_token_from_cache_impl(self) -> dict:
+        account = None
+        if self._user is not None:
+            accounts = self._msal_client.get_accounts(self._user)
+            if len(accounts) > 0:
+                account = accounts[0]
+
+        token = self._msal_client.acquire_token_silent(scopes=self._scopes, account=account)
+        return self._valid_token_or_none(token)
+
+
+class DeviceLoginTokenProvider(TokenProviderBase):
+    """ Acquire a token from MSAL with Device Login flow """
+
+    def __init__(self, kusto_uri: str, authority_uri: str, device_code_callback=None):
+        super().__init__(kusto_uri)
+        self._msal_client = None
+        self._auth = authority_uri
+        self._account = None
+        self._device_code_callback = device_code_callback
+
+    @staticmethod
+    def name() -> str:
+        return "DeviceLoginTokenProvider"
+
+    def context(self) -> dict:
+        return {"authority": self._auth, "client_id": self._cloud_info.kusto_client_app_id}
+
+    def _init_impl(self):
+        self._msal_client = PublicClientApplication(client_id=self._cloud_info.kusto_client_app_id, authority=self._auth)
+
+    def _get_token_impl(self) -> dict:
+        flow = self._msal_client.initiate_device_flow(scopes=self._scopes)
+        try:
+            if self._device_code_callback:
+                self._device_code_callback(flow[TokenConstants.MSAL_DEVICE_MSG])
+            else:
+                print(flow[TokenConstants.MSAL_DEVICE_MSG])
+
+            webbrowser.open(flow[TokenConstants.MSAL_DEVICE_URI])
+        except KeyError:
+            raise KustoClientError("Failed to initiate device code flow")
+
+        token = self._msal_client.acquire_token_by_device_flow(flow)
+
+        # Keep the account for silent login
+        if self._valid_token_or_none(token) is not None:
+            accounts = self._msal_client.get_accounts()
+            if len(accounts) == 1:
+                self._account = accounts[0]
+
+        return self._valid_token_or_throw(token)
+
+    def _get_token_from_cache_impl(self) -> dict:
+        token = self._msal_client.acquire_token_silent(scopes=self._scopes, account=self._account)
+        return self._valid_token_or_none(token)
+
+
+class InteractiveLoginTokenProvider(TokenProviderBase):
+    """ Acquire a token from MSAL with Device Login flow """
+
+    def __init__(self, kusto_uri: str, authority_uri: str, login_hint: Optional[str] = None, domain_hint: Optional[str] = None):
+        super().__init__(kusto_uri)
+        self._msal_client = None
+        self._auth = authority_uri
+        self._login_hint = login_hint
+        self._domain_hint = domain_hint
+        self._account = None
+
+    @staticmethod
+    def name() -> str:
+        return "InteractiveLoginTokenProvider"
+
+    def context(self) -> dict:
+        return {"authority": self._auth, "client_id": self._cloud_info.kusto_client_app_id}
+
+    def _init_impl(self):
+        self._msal_client = PublicClientApplication(client_id=self._cloud_info.kusto_client_app_id, authority=self._auth)
+
+    def _get_token_impl(self) -> dict:
+        token = self._msal_client.acquire_token_interactive(
+            scopes=self._scopes, prompt=TokenConstants.MSAL_INTERACTIVE_PROMPT, login_hint=self._login_hint, domain_hint=self._domain_hint
+        )
+        return self._valid_token_or_throw(token)
+
+    def _get_token_from_cache_impl(self) -> dict:
+        account = None
+        accounts = self._msal_client.get_accounts(self._login_hint)
+        if len(accounts) > 0:
+            account = accounts[0]
+
+        token = self._msal_client.acquire_token_silent(scopes=self._scopes, account=account)
+        return self._valid_token_or_none(token)
+
+
+class ApplicationKeyTokenProvider(TokenProviderBase):
+    """ Acquire a token from MSAL with application Id and Key """
+
+    def __init__(self, kusto_uri: str, authority_uri: str, app_client_id: str, app_key: str):
+        super().__init__(kusto_uri)
+        self._msal_client = None
+        self._app_client_id = app_client_id
+        self._app_key = app_key
+        self._auth = authority_uri
+
+    @staticmethod
+    def name() -> str:
+        return "ApplicationKeyTokenProvider"
+
+    def context(self) -> dict:
+        return {"authority": self._auth, "client_id": self._app_client_id}
+
+    def _init_impl(self):
+        self._msal_client = ConfidentialClientApplication(client_id=self._app_client_id, client_credential=self._app_key, authority=self._auth)
+
+    def _get_token_impl(self) -> dict:
+        token = self._msal_client.acquire_token_for_client(scopes=self._scopes)
+        return self._valid_token_or_throw(token)
+
+    def _get_token_from_cache_impl(self) -> dict:
+        token = self._msal_client.acquire_token_silent(scopes=self._scopes, account=None)
+        return self._valid_token_or_none(token)
+
+
+class ApplicationCertificateTokenProvider(TokenProviderBase):
+    """
+    Acquire a token from MSAL using application certificate
+    Passing the public certificate is optional and will result in Subject Name & Issuer Authentication
+    """
+
+    def __init__(self, kusto_uri: str, client_id: str, authority_uri: str, private_cert: str, thumbprint: str, public_cert: str = None):
+        super().__init__(kusto_uri)
+        self._msal_client = None
+        self._auth = authority_uri
+        self._client_id = client_id
+        self._cert_credentials = {TokenConstants.MSAL_PRIVATE_CERT: private_cert, TokenConstants.MSAL_THUMBPRINT: thumbprint}
+        if public_cert is not None:
+            self._cert_credentials[TokenConstants.MSAL_PUBLIC_CERT] = public_cert
+
+    @staticmethod
+    def name() -> str:
+        return "ApplicationCertificateTokenProvider"
+
+    def context(self) -> dict:
+        return {"authority": self._auth, "client_id": self._client_id, "thumbprint": self._cert_credentials[TokenConstants.MSAL_THUMBPRINT]}
+
+    def _init_impl(self):
+        self._msal_client = ConfidentialClientApplication(client_id=self._client_id, client_credential=self._cert_credentials, authority=self._auth)
+
+    def _get_token_impl(self) -> dict:
+        token = self._msal_client.acquire_token_for_client(scopes=self._scopes)
+        return self._valid_token_or_throw(token)
+
+    def _get_token_from_cache_impl(self) -> dict:
+        token = self._msal_client.acquire_token_silent(scopes=self._scopes, account=None)
+        return self._valid_token_or_none(token)
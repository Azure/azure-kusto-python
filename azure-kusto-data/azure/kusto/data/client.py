# Copyright (c) Microsoft Corporation.
# Licensed under the MIT License
import abc
import io
import json
import socket
import sys
import uuid
from copy import copy
from datetime import timedelta
from enum import Enum, unique
<<<<<<< HEAD
from typing import TYPE_CHECKING, Union, Callable, Optional, Any, Coroutine, List, Tuple, AnyStr, IO, Dict
=======
from typing import TYPE_CHECKING, Union, Callable, Optional, Any, Coroutine, List, Tuple, AnyStr, IO, NoReturn
>>>>>>> 66f6d66a

import requests
from requests import Response
from requests.adapters import HTTPAdapter
from urllib3.connection import HTTPConnection

from ._version import VERSION
from .data_format import DataFormat
from .exceptions import KustoServiceError, KustoApiError
from .response import KustoResponseDataSetV1, KustoResponseDataSetV2, KustoStreamingResponseDataSet, KustoResponseDataSet
from .security import _AadHelper
from .streaming_response import StreamingDataSetEnumerator, JsonTokenReader

if TYPE_CHECKING:
    import aiohttp
    import aiohttp.web_exceptions


class KustoConnectionStringBuilder:
    """
    Parses Kusto connection strings.
    For usages, check out the sample at:
        https://github.com/Azure/azure-kusto-python/blob/master/azure-kusto-data/tests/sample.py
    """

    @unique
    class ValidKeywords(Enum):
        """
        Set of properties that can be use in a connection string provided to KustoConnectionStringBuilder.
        For a complete list of properties go to https://docs.microsoft.com/en-us/azure/kusto/api/connection-strings/kusto
        """

        data_source = "Data Source"
        aad_federated_security = "AAD Federated Security"
        aad_user_id = "AAD User ID"
        password = "Password"
        application_client_id = "Application Client Id"
        application_key = "Application Key"
        application_certificate = "Application Certificate"
        application_certificate_thumbprint = "Application Certificate Thumbprint"
        public_application_certificate = "Public Application Certificate"
        authority_id = "Authority Id"
        application_token = "Application Token"
        user_token = "User Token"
        msi_auth = "MSI Authentication"
        msi_params = "MSI Params"
        az_cli = "AZ CLI"
        interactive_login = "Interactive Login"
        login_hint = "Login Hint"
        domain_hint = "Domain Hint"

        @classmethod
        def parse(cls, key: str) -> "KustoConnectionStringBuilder.ValidKeywords":
            """Create a valid keyword."""
            key = key.lower().strip()
            if key in ["data source", "addr", "address", "network address", "server"]:
                return cls.data_source
            if key in ["aad user id"]:
                return cls.aad_user_id
            if key in ["password", "pwd"]:
                return cls.password
            if key in ["application client id", "appclientid"]:
                return cls.application_client_id
            if key in ["application key", "appkey"]:
                return cls.application_key
            if key in ["application certificate"]:
                return cls.application_certificate
            if key in ["application certificate thumbprint"]:
                return cls.application_certificate_thumbprint
            if key in ["public application certificate"]:
                return cls.public_application_certificate
            if key in ["authority id", "authorityid", "authority", "tenantid", "tenant", "tid"]:
                return cls.authority_id
            if key in ["aad federated security", "federated security", "federated", "fed", "aadfed"]:
                return cls.aad_federated_security
            if key in ["application token", "apptoken"]:
                return cls.application_token
            if key in ["user token", "usertoken", "usrtoken"]:
                return cls.user_token
            if key in ["msi_auth"]:
                return cls.msi_auth
            if key in ["msi_type"]:
                return cls.msi_params
            if key in ["az cli"]:
                return cls.az_cli
            if key in ["interactive login"]:
                return cls.interactive_login
            if key in ["login hint"]:
                return cls.login_hint
            if key in ["domain hint"]:
                return cls.domain_hint
            raise KeyError(key)

        def is_secret(self) -> bool:
            """States for each property if it contains secret"""
            return self in [self.password, self.application_key, self.application_certificate, self.application_token, self.user_token]

        def is_str_type(self) -> bool:
            """States whether a word is of type str or not."""
            return self in [
                self.aad_user_id,
                self.application_certificate,
                self.application_certificate_thumbprint,
                self.public_application_certificate,
                self.application_client_id,
                self.data_source,
                self.password,
                self.application_key,
                self.authority_id,
                self.application_token,
                self.user_token,
                self.login_hint,
                self.domain_hint,
            ]

        def is_dict_type(self) -> bool:
            return self in [self.msi_params]

        def is_bool_type(self) -> bool:
            """States whether a word is of type bool or not."""
            return self in [self.aad_federated_security, self.msi_auth, self.az_cli, self.interactive_login]

    def __init__(self, connection_string: str):
        """
        Creates new KustoConnectionStringBuilder.
        :param str connection_string: Kusto connection string should be of the format:
        https://<clusterName>.kusto.windows.net;AAD User ID="user@microsoft.com";Password=P@ssWord
        For more information please look at:
        https://kusto.azurewebsites.net/docs/concepts/kusto_connection_strings.html
        """
        _assert_value_is_valid(connection_string)
        self._internal_dict = {}
        self._token_provider = None
        self._async_token_provider = None
        if connection_string is not None and "=" not in connection_string.partition(";")[0]:
            connection_string = "Data Source=" + connection_string

        self[self.ValidKeywords.authority_id] = "common"

        for kvp_string in connection_string.split(";"):
            key, _, value = kvp_string.partition("=")
            keyword = self.ValidKeywords.parse(key)
            if keyword.is_str_type():
                self[keyword] = value.strip()
            if keyword.is_bool_type():
                if value.strip() in ["True", "true"]:
                    self[keyword] = True
                elif value.strip() in ["False", "false"]:
                    self[keyword] = False
                else:
                    raise KeyError("Expected aad federated security to be bool. Recieved %s" % value)

    def __setitem__(self, key: "Union[KustoConnectionStringBuilder.ValidKeywords, str]", value: Union[str, bool, dict]):
        try:
            keyword = key if isinstance(key, self.ValidKeywords) else self.ValidKeywords.parse(key)
        except KeyError:
            raise KeyError("%s is not supported as an item in KustoConnectionStringBuilder" % key)

        if value is None:
            raise TypeError("Value cannot be None.")

        if keyword.is_str_type():
            self._internal_dict[keyword] = value.strip()
        elif keyword.is_bool_type():
            if not isinstance(value, bool):
                raise TypeError("Expected %s to be bool" % key)
            self._internal_dict[keyword] = value
        elif keyword.is_dict_type():
            if not isinstance(value, dict):
                raise TypeError("Expected %s to be dict" % key)
            self._internal_dict[keyword] = value
        else:
            raise KeyError("KustoConnectionStringBuilder supports only bools and strings.")

    @classmethod
    def with_aad_user_password_authentication(
        cls, connection_string: str, user_id: str, password: str, authority_id: str = "common"
    ) -> "KustoConnectionStringBuilder":
        """
        Creates a KustoConnection string builder that will authenticate with AAD user name and
        password.
        :param str connection_string: Kusto connection string should be of the format: https://<clusterName>.kusto.windows.net
        :param str user_id: AAD user ID.
        :param str password: Corresponding password of the AAD user.
        :param str authority_id: optional param. defaults to "common"
        """
        _assert_value_is_valid(user_id)
        _assert_value_is_valid(password)
        kcsb = cls(connection_string)
        kcsb[kcsb.ValidKeywords.aad_federated_security] = True
        kcsb[kcsb.ValidKeywords.aad_user_id] = user_id
        kcsb[kcsb.ValidKeywords.password] = password
        kcsb[kcsb.ValidKeywords.authority_id] = authority_id

        return kcsb

    @classmethod
    def with_aad_user_token_authentication(cls, connection_string: str, user_token: str) -> "KustoConnectionStringBuilder":
        """
        Creates a KustoConnection string builder that will authenticate with AAD application and
        a certificate credentials.
        :param str connection_string: Kusto connection string should be of the format:
        https://<clusterName>.kusto.windows.net
        :param str user_token: AAD user token.
        """
        _assert_value_is_valid(user_token)
        kcsb = cls(connection_string)
        kcsb[kcsb.ValidKeywords.aad_federated_security] = True
        kcsb[kcsb.ValidKeywords.user_token] = user_token

        return kcsb

    @classmethod
    def with_aad_application_key_authentication(
        cls, connection_string: str, aad_app_id: str, app_key: str, authority_id: str
    ) -> "KustoConnectionStringBuilder":
        """
        Creates a KustoConnection string builder that will authenticate with AAD application and key.
        :param str connection_string: Kusto connection string should be of the format: https://<clusterName>.kusto.windows.net
        :param str aad_app_id: AAD application ID.
        :param str app_key: Corresponding key of the AAD application.
        :param str authority_id: Authority id (aka Tenant id) must be provided
        """
        _assert_value_is_valid(aad_app_id)
        _assert_value_is_valid(app_key)
        _assert_value_is_valid(authority_id)
        kcsb = cls(connection_string)
        kcsb[kcsb.ValidKeywords.aad_federated_security] = True
        kcsb[kcsb.ValidKeywords.application_client_id] = aad_app_id
        kcsb[kcsb.ValidKeywords.application_key] = app_key
        kcsb[kcsb.ValidKeywords.authority_id] = authority_id

        return kcsb

    @classmethod
    def with_aad_application_certificate_authentication(
        cls, connection_string: str, aad_app_id: str, certificate: str, thumbprint: str, authority_id: str
    ) -> "KustoConnectionStringBuilder":
        """
        Creates a KustoConnection string builder that will authenticate with AAD application using
        a certificate.
        :param str connection_string: Kusto connection string should be of the format:
        https://<clusterName>.kusto.windows.net
        :param str aad_app_id: AAD application ID.
        :param str certificate: A PEM encoded certificate private key.
        :param str thumbprint: hex encoded thumbprint of the certificate.
        :param str authority_id: Authority id (aka Tenant id) must be provided
        """
        _assert_value_is_valid(aad_app_id)
        _assert_value_is_valid(certificate)
        _assert_value_is_valid(thumbprint)
        _assert_value_is_valid(authority_id)

        kcsb = cls(connection_string)
        kcsb[kcsb.ValidKeywords.aad_federated_security] = True
        kcsb[kcsb.ValidKeywords.application_client_id] = aad_app_id
        kcsb[kcsb.ValidKeywords.application_certificate] = certificate
        kcsb[kcsb.ValidKeywords.application_certificate_thumbprint] = thumbprint
        kcsb[kcsb.ValidKeywords.authority_id] = authority_id

        return kcsb

    @classmethod
    def with_aad_application_certificate_sni_authentication(
        cls, connection_string: str, aad_app_id: str, private_certificate: str, public_certificate: str, thumbprint: str, authority_id: str
    ) -> "KustoConnectionStringBuilder":
        """
        Creates a KustoConnection string builder that will authenticate with AAD application using
        a certificate Subject Name and Issuer.
        :param str connection_string: Kusto connection string should be of the format:
        https://<clusterName>.kusto.windows.net
        :param str aad_app_id: AAD application ID.
        :param str private_certificate: A PEM encoded certificate private key.
        :param str public_certificate: A public certificate matching the provided PEM certificate private key.
        :param str thumbprint: hex encoded thumbprint of the certificate.
        :param str authority_id: Authority id (aka Tenant id) must be provided
        """
        _assert_value_is_valid(aad_app_id)
        _assert_value_is_valid(private_certificate)
        _assert_value_is_valid(public_certificate)
        _assert_value_is_valid(thumbprint)
        _assert_value_is_valid(authority_id)

        kcsb = cls(connection_string)
        kcsb[kcsb.ValidKeywords.aad_federated_security] = True
        kcsb[kcsb.ValidKeywords.application_client_id] = aad_app_id
        kcsb[kcsb.ValidKeywords.application_certificate] = private_certificate
        kcsb[kcsb.ValidKeywords.public_application_certificate] = public_certificate
        kcsb[kcsb.ValidKeywords.application_certificate_thumbprint] = thumbprint
        kcsb[kcsb.ValidKeywords.authority_id] = authority_id

        return kcsb

    @classmethod
    def with_aad_application_token_authentication(cls, connection_string: str, application_token: str) -> "KustoConnectionStringBuilder":
        """
        Creates a KustoConnection string builder that will authenticate with AAD application and
        an application token.
        :param str connection_string: Kusto connection string should be of the format:
        https://<clusterName>.kusto.windows.net
        :param str application_token: AAD application token.
        """
        _assert_value_is_valid(application_token)
        kcsb = cls(connection_string)
        kcsb[kcsb.ValidKeywords.aad_federated_security] = True
        kcsb[kcsb.ValidKeywords.application_token] = application_token

        return kcsb

    @classmethod
    def with_aad_device_authentication(cls, connection_string: str, authority_id: str = "common") -> "KustoConnectionStringBuilder":
        """
        Creates a KustoConnection string builder that will authenticate with AAD application and
        password.
        :param str connection_string: Kusto connection string should be of the format: https://<clusterName>.kusto.windows.net
        :param str authority_id: optional param. defaults to "common"
        """
        kcsb = cls(connection_string)
        kcsb[kcsb.ValidKeywords.aad_federated_security] = True
        kcsb[kcsb.ValidKeywords.authority_id] = authority_id

        return kcsb

    @classmethod
    def with_az_cli_authentication(cls, connection_string: str) -> "KustoConnectionStringBuilder":
        """
        Creates a KustoConnection string builder that will use existing authenticated az cli profile
        password.
        :param str connection_string: Kusto connection string should be of the format: https://<clusterName>.kusto.windows.net
        """
        kcsb = cls(connection_string)
        kcsb[kcsb.ValidKeywords.az_cli] = True
        kcsb[kcsb.ValidKeywords.aad_federated_security] = True

        return kcsb

    @classmethod
    def with_aad_managed_service_identity_authentication(
        cls, connection_string: str, client_id: str = None, object_id: str = None, msi_res_id: str = None, timeout: int = None
    ) -> "KustoConnectionStringBuilder":
        """
        Creates a KustoConnection string builder that will authenticate with AAD application, using
        an application token obtained from a Microsoft Service Identity endpoint. An optional user
        assigned application ID can be added to the token.

        :param str connection_string: Kusto connection string should be of the format: https://<clusterName>.kusto.windows.net
        :param client_id: an optional user assigned identity provided as an Azure ID of a client
        :param object_id: an optional user assigned identity provided as an Azure ID of an object
        :param msi_res_id: an optional user assigned identity provided as an Azure ID of an MSI resource
        :param timeout: an optional timeout (seconds) to wait for an MSI Authentication to occur
        """

        kcsb = cls(connection_string)
        params = {}
        exclusive_pcount = 0

        if timeout is not None:
            params["connection_timeout"] = timeout

        if client_id is not None:
            params["client_id"] = client_id
            exclusive_pcount += 1

        if object_id is not None:
            # Until we upgrade azure-identity to version 1.4.1, only client_id is excepted as a hint for user managed service identity
            raise ValueError("User Managed Service Identity with object_id is temporarily not supported by azure identity 1.3.1. Please use client_id instead.")
            # noinspection PyUnreachableCode
            params["object_id"] = object_id
            exclusive_pcount += 1

        if msi_res_id is not None:
            # Until we upgrade azure-identity to version 1.4.1, only client_id is excepted as a hint for user managed service identity
            raise ValueError(
                "User Managed Service Identity with msi_res_id is temporarily not supported by azure identity 1.3.1. Please use client_id instead."
            )
            # noinspection PyUnreachableCode
            params["msi_res_id"] = msi_res_id
            exclusive_pcount += 1

        if exclusive_pcount > 1:
            raise ValueError("the following parameters are mutually exclusive and can not be provided at the same time: client_uid, object_id, msi_res_id")

        kcsb[kcsb.ValidKeywords.aad_federated_security] = True
        kcsb[kcsb.ValidKeywords.msi_auth] = True
        kcsb[kcsb.ValidKeywords.msi_params] = params

        return kcsb

    @classmethod
    def with_token_provider(cls, connection_string: str, token_provider: Callable[[], str]) -> "KustoConnectionStringBuilder":
        """
        Create a KustoConnectionStringBuilder that uses a callback function to obtain a connection token
        :param str connection_string: Kusto connection string should be of the format: https://<clusterName>.kusto.windows.net
        :param token_provider: a parameterless function that returns a valid bearer token for the relevant kusto resource as a string
        """

        assert callable(token_provider)

        kcsb = cls(connection_string)
        kcsb[kcsb.ValidKeywords.aad_federated_security] = True
        kcsb._token_provider = token_provider

        return kcsb

    @classmethod
    def with_async_token_provider(
        cls,
        connection_string: str,
        async_token_provider: Callable[[], Coroutine[None, None, str]],
    ) -> "KustoConnectionStringBuilder":
        """
        Create a KustoConnectionStringBuilder that uses an async callback function to obtain a connection token
        :param str connection_string: Kusto connection string should be of the format: https://<clusterName>.kusto.windows.net
        :param async_token_provider: a parameterless function that after awaiting returns a valid bearer token for the relevant kusto resource as a string
        """

        assert callable(async_token_provider)

        kcsb = cls(connection_string)
        kcsb[kcsb.ValidKeywords.aad_federated_security] = True
        kcsb._async_token_provider = async_token_provider

        return kcsb

    @classmethod
    def with_interactive_login(
        cls, connection_string: str, login_hint: Optional[str] = None, domain_hint: Optional[str] = None
    ) -> "KustoConnectionStringBuilder":
        kcsb = cls(connection_string)
        kcsb[kcsb.ValidKeywords.interactive_login] = True
        kcsb[kcsb.ValidKeywords.aad_federated_security] = True
        if login_hint is not None:
            kcsb[kcsb.ValidKeywords.login_hint] = login_hint

        if domain_hint is not None:
            kcsb[kcsb.ValidKeywords.domain_hint] = domain_hint

        return kcsb

    @property
    def data_source(self) -> Optional[str]:
        """The URI specifying the Kusto service endpoint.
        For example, https://kuskus.kusto.windows.net or net.tcp://localhost
        """
        return self._internal_dict.get(self.ValidKeywords.data_source)

    @property
    def aad_user_id(self) -> Optional[str]:
        """The username to use for AAD Federated AuthN."""
        return self._internal_dict.get(self.ValidKeywords.aad_user_id)

    @property
    def password(self) -> Optional[str]:
        """The password to use for authentication when username/password authentication is used.
        Must be accompanied by UserID property
        """
        return self._internal_dict.get(self.ValidKeywords.password)

    @property
    def application_client_id(self) -> Optional[str]:
        """The application client id to use for authentication when federated
        authentication is used.
        """
        return self._internal_dict.get(self.ValidKeywords.application_client_id)

    @property
    def application_key(self) -> Optional[str]:
        """The application key to use for authentication when federated authentication is used"""
        return self._internal_dict.get(self.ValidKeywords.application_key)

    @property
    def application_certificate(self) -> Optional[str]:
        """A PEM encoded certificate private key."""
        return self._internal_dict.get(self.ValidKeywords.application_certificate)

    @application_certificate.setter
    def application_certificate(self, value: str):
        self[self.ValidKeywords.application_certificate] = value

    @property
    def application_certificate_thumbprint(self) -> Optional[str]:
        """hex encoded thumbprint of the certificate."""
        return self._internal_dict.get(self.ValidKeywords.application_certificate_thumbprint)

    @application_certificate_thumbprint.setter
    def application_certificate_thumbprint(self, value: str):
        self[self.ValidKeywords.application_certificate_thumbprint] = value

    @property
    def application_public_certificate(self) -> Optional[str]:
        """A public certificate matching the PEM encoded certificate private key."""
        return self._internal_dict.get(self.ValidKeywords.public_application_certificate)

    @application_public_certificate.setter
    def application_public_certificate(self, value: str):
        self[self.ValidKeywords.public_application_certificate] = value

    @property
    def authority_id(self) -> Optional[str]:
        """The ID of the AAD tenant where the application is configured.
        (should be supplied only for non-Microsoft tenant)"""
        return self._internal_dict.get(self.ValidKeywords.authority_id)

    @authority_id.setter
    def authority_id(self, value: str):
        self[self.ValidKeywords.authority_id] = value

    @property
    def aad_federated_security(self) -> Optional[bool]:
        """A Boolean value that instructs the client to perform AAD federated authentication."""
        return self._internal_dict.get(self.ValidKeywords.aad_federated_security)

    @property
    def user_token(self) -> Optional[str]:
        """User token."""
        return self._internal_dict.get(self.ValidKeywords.user_token)

    @property
    def application_token(self) -> Optional[str]:
        """Application token."""
        return self._internal_dict.get(self.ValidKeywords.application_token)

    @property
    def msi_authentication(self) -> Optional[bool]:
        """A value stating the MSI identity type to obtain"""
        return self._internal_dict.get(self.ValidKeywords.msi_auth)

    @property
    def msi_parameters(self) -> Optional[dict]:
        """A user assigned MSI ID to be obtained"""
        return self._internal_dict.get(self.ValidKeywords.msi_params)

    @property
    def az_cli(self) -> Optional[bool]:
        return self._internal_dict.get(self.ValidKeywords.az_cli)

    @property
    def token_provider(self) -> Optional[Callable[[], str]]:
        return self._token_provider

    @property
    def async_token_provider(self) -> Optional[Callable[[], Coroutine[None, None, str]]]:
        return self._async_token_provider

    @property
    def interactive_login(self) -> bool:
        val = self._internal_dict.get(self.ValidKeywords.interactive_login)
        return val is not None and val

    @property
    def login_hint(self) -> Optional[str]:
        return self._internal_dict.get(self.ValidKeywords.login_hint)

    @property
    def domain_hint(self) -> Optional[str]:
        return self._internal_dict.get(self.ValidKeywords.domain_hint)

    def __str__(self) -> str:
        dict_copy = self._internal_dict.copy()
        for key in dict_copy:
            if key.is_secret():
                dict_copy[key] = "****"
        return self._build_connection_string(dict_copy)

    def __repr__(self) -> str:
        return self._build_connection_string(self._internal_dict)

    def _build_connection_string(self, kcsb_as_dict: dict) -> str:
        return ";".join(["{0}={1}".format(word.value, kcsb_as_dict[word]) for word in self.ValidKeywords if word in kcsb_as_dict])


def _assert_value_is_valid(value: str):
    if not value or not value.strip():
        raise ValueError("Should not be empty")


class ClientRequestProperties:
    """This class is a POD used by client making requests to describe specific needs from the service executing the requests.
    For more information please look at: https://docs.microsoft.com/en-us/azure/kusto/api/netfx/request-properties
    """

    results_defer_partial_query_failures_option_name = "deferpartialqueryfailures"
    request_timeout_option_name = "servertimeout"
    no_request_timeout_option_name = "norequesttimeout"

    def __init__(self):
        self._options = {}
        self._parameters = {}
        self.client_request_id = None
        self.application = None
        self.user = None

    def set_parameter(self, name: str, value: str):
        """Sets a parameter's value"""
        _assert_value_is_valid(name)
        self._parameters[name] = value

    def has_parameter(self, name: str) -> bool:
        """Checks if a parameter is specified."""
        return name in self._parameters

    def get_parameter(self, name: str, default_value: str) -> str:
        """Gets a parameter's value."""
        return self._parameters.get(name, default_value)

    def set_option(self, name: str, value: Any):
        """Sets an option's value"""
        _assert_value_is_valid(name)
        self._options[name] = value

    def has_option(self, name: str) -> bool:
        """Checks if an option is specified."""
        return name in self._options

    def get_option(self, name: str, default_value: Any) -> str:
        """Gets an option's value."""
        return self._options.get(name, default_value)

    def to_json(self) -> str:
        """Safe serialization to a JSON string."""
        return json.dumps({"Options": self._options, "Parameters": self._parameters}, default=str)


class ExecuteRequestParams:
    def __init__(self, database: str, payload: Optional[io.IOBase], properties: ClientRequestProperties, query: str, timeout: timedelta, request_headers: dict):
        request_headers = copy(request_headers)
        json_payload = None
        if not payload:
            json_payload = {"db": database, "csl": query}
            if properties:
                json_payload["properties"] = properties.to_json()

            client_request_id_prefix = "KPC.execute;"
            request_headers["Content-Type"] = "application/json; charset=utf-8"
        else:
            if properties:
                request_headers.update(json.loads(properties.to_json())["Options"])

            # Before 3.0 it was KPC.execute_streaming_ingest, but was changed to align with the other SDKs
            client_request_id_prefix = "KPC.executeStreamingIngest;"
            request_headers["Content-Encoding"] = "gzip"
        request_headers["x-ms-client-request-id"] = client_request_id_prefix + str(uuid.uuid4())
        if properties is not None:
            if properties.client_request_id is not None:
                request_headers["x-ms-client-request-id"] = properties.client_request_id
            if properties.application is not None:
                request_headers["x-ms-app"] = properties.application
            if properties.user is not None:
                request_headers["x-ms-user"] = properties.user
            if properties.get_option(ClientRequestProperties.no_request_timeout_option_name, False):
                timeout = KustoClient._mgmt_default_timeout
            else:
                timeout = properties.get_option(ClientRequestProperties.request_timeout_option_name, timeout)

        timeout = (timeout or KustoClient._mgmt_default_timeout) + KustoClient._client_server_delta

        self.json_payload = json_payload
        self.request_headers = request_headers
        self.timeout = timeout


class HTTPAdapterWithSocketOptions(requests.adapters.HTTPAdapter):
    def __init__(self, *args, **kwargs):
        self.socket_options = kwargs.pop("socket_options", None)
        self.pool_maxsize = kwargs.pop("pool_maxsize", None)
        self.max_retries = kwargs.pop("max_retries", None)
        super(HTTPAdapterWithSocketOptions, self).__init__(*args, **kwargs)

    def init_poolmanager(self, *args, **kwargs):
        if self.socket_options is not None:
            kwargs["socket_options"] = self.socket_options
        super(HTTPAdapterWithSocketOptions, self).init_poolmanager(*args, **kwargs)


class _KustoClientBase(abc.ABC):
    API_VERSION = "2019-02-13"

    _mgmt_default_timeout = timedelta(hours=1, seconds=30)
    _query_default_timeout = timedelta(minutes=4, seconds=30)
    _streaming_ingest_default_timeout = timedelta(minutes=10)

    _auth_provider: _AadHelper

    def __init__(self, kcsb: Union[KustoConnectionStringBuilder, str]):
        self._kcsb = kcsb
        self._proxy: Optional[str] = None
        self._proxy_dict: Optional[Dict[str, str]] = None
        if not isinstance(kcsb, KustoConnectionStringBuilder):
            self._kcsb = KustoConnectionStringBuilder(kcsb)
        self._kusto_cluster = self._kcsb.data_source

        # Create a session object for connection pooling
        self._mgmt_endpoint = "{0}/v1/rest/mgmt".format(self._kusto_cluster)
        self._query_endpoint = "{0}/v2/rest/query".format(self._kusto_cluster)
        self._streaming_ingest_endpoint = "{0}/v1/rest/ingest/".format(self._kusto_cluster)
        self._request_headers = {
            "Accept": "application/json",
            "Accept-Encoding": "gzip,deflate",
            "x-ms-client-version": "Kusto.Python.Client:" + VERSION,
            "x-ms-version": self.API_VERSION,
        }

    def set_proxy(self, proxy: str):
        self._proxy = proxy
        self._proxy_dict = {"http": proxy, "https": proxy}
        self._auth_provider.token_provider.set_proxy_dict(self._proxy_dict)

    @staticmethod
    def _kusto_parse_by_endpoint(endpoint: str, response_json: Any) -> KustoResponseDataSet:
        if endpoint.endswith("v2/rest/query"):
            return KustoResponseDataSetV2(response_json)
        return KustoResponseDataSetV1(response_json)

    @staticmethod
    def _handle_http_error(
        exception: Exception,
        endpoint: Optional[str],
        payload: Optional[io.IOBase],
        response: "Union[Response, aiohttp.ClientResponse]",
        status: int,
        response_json: Any,
        response_text: Optional[str],
    ) -> NoReturn:

        if status == 404:
            if payload:
                raise KustoServiceError("The ingestion endpoint does not exist. Please enable streaming ingestion on your cluster.", response) from exception

            raise KustoServiceError(f"The requested endpoint '{endpoint}' does not exist.", response) from exception

        if payload:
            message = f"An error occurred while trying to ingest: Status: {status}, Reason: {response.reason}, Text: {response_text}."
            if response_json:
                raise KustoApiError(response_json, message, response) from exception

            raise KustoServiceError(message, response) from exception

        if response_json:
            raise KustoApiError(response_json, http_response=response) from exception

        if response_text:
            raise KustoServiceError(response_text, response) from exception

        raise KustoServiceError("Server error response contains no data.", response) from exception


class KustoClient(_KustoClientBase):
    """
    Kusto client for Python.
    The client is a wrapper around the Kusto REST API.
    To read more about it, go to https://docs.microsoft.com/en-us/azure/kusto/api/rest/

    The primary methods are:
    `execute_query`:  executes a KQL query against the Kusto service.
    `execute_mgmt`: executes a KQL control command against the Kusto service.
    """

    _mgmt_default_timeout = timedelta(hours=1)
    _query_default_timeout = timedelta(minutes=4)
    _streaming_ingest_default_timeout = timedelta(minutes=10)
    _client_server_delta = timedelta(seconds=30)

    # The maximum amount of connections to be able to operate in parallel
    _max_pool_size = 100

    def __init__(self, kcsb: Union[KustoConnectionStringBuilder, str]):
        """
        Kusto Client constructor.
        :param kcsb: The connection string to initialize KustoClient.
        :type kcsb: azure.kusto.data.KustoConnectionStringBuilder or str
        """
        super().__init__(kcsb)

        # Create a session object for connection pooling
        self._session = requests.Session()
        self._session.proxies = self._proxy_dict or {}

        adapter = HTTPAdapterWithSocketOptions(
            socket_options=(HTTPConnection.default_socket_options or []) + self.compose_socket_options(), pool_maxsize=self._max_pool_size
        )
        self._session.mount("http://", adapter)
        self._session.mount("https://", adapter)

        # notice that in this context, federated actually just stands for add auth, not aad federated auth (legacy code)
        self._auth_provider = _AadHelper(self._kcsb, is_async=False) if self._kcsb.aad_federated_security else None

    def set_proxy(self, proxy: str):
        super().set_proxy(proxy)
        self._session.proxies = self._proxy_dict

    def set_http_retries(self, max_retries: int):
        """
        Set the number of HTTP retries to attempt
        """
        adapter = HTTPAdapterWithSocketOptions(
            socket_options=(HTTPConnection.default_socket_options or []) + self.compose_socket_options(),
            pool_maxsize=self._max_pool_size,
            max_retries=max_retries,
        )
        self._session.mount("http://", adapter)
        self._session.mount("https://", adapter)

    @staticmethod
    def compose_socket_options() -> List[Tuple[int, int, int]]:
        # Sends TCP Keep-Alive after MAX_IDLE_SECONDS seconds of idleness, once every INTERVAL_SECONDS seconds, and closes the connection after MAX_FAILED_KEEPALIVES failed pings (e.g. 20 => 1:00:30)
        MAX_IDLE_SECONDS = 30
        INTERVAL_SECONDS = 180  # Corresponds to Azure Load Balancer Service 4 minute timeout, with 1 minute of slack
        MAX_FAILED_KEEPALIVES = 20

        if (
            sys.platform == "linux"
            and hasattr(socket, "SOL_SOCKET")
            and hasattr(socket, "SO_KEEPALIVE")
            and hasattr(socket, "TCP_KEEPIDLE")
            and hasattr(socket, "TCP_KEEPINTVL")
            and hasattr(socket, "TCP_KEEPCNT")
        ):
            return [
                (socket.SOL_SOCKET, socket.SO_KEEPALIVE, 1),
                (socket.IPPROTO_TCP, socket.TCP_KEEPIDLE, MAX_IDLE_SECONDS),
                (socket.IPPROTO_TCP, socket.TCP_KEEPINTVL, INTERVAL_SECONDS),
                (socket.IPPROTO_TCP, socket.TCP_KEEPCNT, MAX_FAILED_KEEPALIVES),
            ]
        elif (
            sys.platform == "win32"
            and hasattr(socket, "SOL_SOCKET")
            and hasattr(socket, "SO_KEEPALIVE")
            and hasattr(socket, "TCP_KEEPIDLE")
            and hasattr(socket, "TCP_KEEPCNT")
        ):
            return [
                (socket.SOL_SOCKET, socket.SO_KEEPALIVE, 1),
                (socket.IPPROTO_TCP, socket.TCP_KEEPIDLE, MAX_IDLE_SECONDS),
                (socket.IPPROTO_TCP, socket.TCP_KEEPCNT, MAX_FAILED_KEEPALIVES),
            ]
        elif sys.platform == "darwin" and hasattr(socket, "SOL_SOCKET") and hasattr(socket, "SO_KEEPALIVE") and hasattr(socket, "IPPROTO_TCP"):
            TCP_KEEPALIVE = 0x10
            return [(socket.SOL_SOCKET, socket.SO_KEEPALIVE, 1), (socket.IPPROTO_TCP, TCP_KEEPALIVE, INTERVAL_SECONDS)]
        else:
            return []

    def execute(self, database: str, query: str, properties: Optional[ClientRequestProperties] = None) -> KustoResponseDataSet:
        """
        Executes a query or management command.
        :param str database: Database against query will be executed.
        :param str query: Query to be executed.
        :param azure.kusto.data.ClientRequestProperties properties: Optional additional properties.
        :return: Kusto response data set.
        :rtype: azure.kusto.data.response.KustoResponseDataSet
        """
        query = query.strip()
        if query.startswith("."):
            return self.execute_mgmt(database, query, properties)
        return self.execute_query(database, query, properties)

    def execute_query(self, database: str, query: str, properties: Optional[ClientRequestProperties] = None) -> KustoResponseDataSet:
        """
        Execute a KQL query.
        To learn more about KQL go to https://docs.microsoft.com/en-us/azure/kusto/query/
        :param str database: Database against query will be executed.
        :param str query: Query to be executed.
        :param azure.kusto.data.ClientRequestProperties properties: Optional additional properties.
        :return: Kusto response data set.
        :rtype: azure.kusto.data.response.KustoResponseDataSet
        """
        return self._execute(self._query_endpoint, database, query, None, self._query_default_timeout, properties)

    def execute_mgmt(self, database: str, query: str, properties: Optional[ClientRequestProperties] = None) -> KustoResponseDataSet:
        """
        Execute a KQL control command.
        To learn more about KQL control commands go to  https://docs.microsoft.com/en-us/azure/kusto/management/
        :param str database: Database against query will be executed.
        :param str query: Query to be executed.
        :param azure.kusto.data.ClientRequestProperties properties: Optional additional properties.
        :return: Kusto response data set.
        :rtype: azure.kusto.data.response.KustoResponseDataSet
        """
        return self._execute(self._mgmt_endpoint, database, query, None, self._mgmt_default_timeout, properties)

    def execute_streaming_ingest(
        self,
        database: str,
        table: str,
        stream: IO[AnyStr],
        stream_format: Union[DataFormat, str],
        properties: Optional[ClientRequestProperties] = None,
        mapping_name: str = None,
    ):
        """
        Execute streaming ingest against this client
        If the Kusto service is not configured to allow streaming ingestion, this may raise an error
        To learn more about streaming ingestion go to:
        https://docs.microsoft.com/en-us/azure/data-explorer/ingest-data-streaming
        :param str database: Target database.
        :param str table: Target table.
        :param io.BaseIO stream: stream object which contains the data to ingest.
        :param DataFormat stream_format: Format of the data in the stream.
        :param ClientRequestProperties properties: additional request properties.
        :param str mapping_name: Pre-defined mapping of the table. Required when stream_format is json/avro.
        """
        stream_format = stream_format.kusto_value if isinstance(stream_format, DataFormat) else DataFormat[stream_format.upper()].kusto_value
        endpoint = self._streaming_ingest_endpoint + database + "/" + table + "?streamFormat=" + stream_format
        if mapping_name is not None:
            endpoint = endpoint + "&mappingName=" + mapping_name

        self._execute(endpoint, database, None, stream, self._streaming_ingest_default_timeout, properties)

    def _execute_streaming_query_parsed(
        self, database: str, query: str, timeout: timedelta = _KustoClientBase._query_default_timeout, properties: Optional[ClientRequestProperties] = None
    ) -> StreamingDataSetEnumerator:
        response = self._execute(self._query_endpoint, database, query, None, timeout, properties, stream_response=True)
        response.raw.decode_content = True
        return StreamingDataSetEnumerator(JsonTokenReader(response.raw))

    def execute_streaming_query(
        self, database: str, query: str, timeout: timedelta = _KustoClientBase._query_default_timeout, properties: Optional[ClientRequestProperties] = None
    ) -> KustoStreamingResponseDataSet:
        """
        Execute a KQL query without reading it all to memory.
        The resulting KustoStreamingResponseDataSet will stream one table at a time, and the rows can be retrieved sequentially.

        :param str database: Database against query will be executed.
        :param str query: Query to be executed.
        :param timedelta timeout: timeout for the query to be executed
        :param azure.kusto.data.ClientRequestProperties properties: Optional additional properties.
        :return KustoStreamingResponseDataSet:
        """
        return KustoStreamingResponseDataSet(self._execute_streaming_query_parsed(database, query, timeout, properties))

    def _execute(
        self,
        endpoint: str,
        database: str,
        query: Optional[str],
        payload: Optional[IO[AnyStr]],
        timeout: timedelta,
        properties: Optional[ClientRequestProperties] = None,
        stream_response: bool = False,
    ) -> Union[KustoResponseDataSet, Response]:
        """Executes given query against this client"""
        request_params = ExecuteRequestParams(database, payload, properties, query, timeout, self._request_headers)
        json_payload = request_params.json_payload
        request_headers = request_params.request_headers
        timeout = request_params.timeout
        if self._auth_provider:
            request_headers["Authorization"] = self._auth_provider.acquire_authorization_header()
        response = self._session.post(endpoint, headers=request_headers, json=json_payload, data=payload, timeout=timeout.seconds, stream=stream_response)

        if stream_response:
            try:
                response.raise_for_status()
                return response
            except Exception as e:
                raise self._handle_http_error(e, self._query_endpoint, None, response, response.status_code, response.json(), response.text)

        response_json = None
        try:
            response_json = response.json()
            response.raise_for_status()
        except Exception as e:
            raise self._handle_http_error(e, endpoint, payload, response, response.status_code, response_json, response.text)

        return self._kusto_parse_by_endpoint(endpoint, response_json)
<|MERGE_RESOLUTION|>--- conflicted
+++ resolved
@@ -9,11 +9,7 @@
 from copy import copy
 from datetime import timedelta
 from enum import Enum, unique
-<<<<<<< HEAD
-from typing import TYPE_CHECKING, Union, Callable, Optional, Any, Coroutine, List, Tuple, AnyStr, IO, Dict
-=======
-from typing import TYPE_CHECKING, Union, Callable, Optional, Any, Coroutine, List, Tuple, AnyStr, IO, NoReturn
->>>>>>> 66f6d66a
+from typing import TYPE_CHECKING, Union, Callable, Optional, Any, Coroutine, List, Tuple, AnyStr, IO, NoReturn, Dict
 
 import requests
 from requests import Response
@@ -976,4 +972,4 @@
         except Exception as e:
             raise self._handle_http_error(e, endpoint, payload, response, response.status_code, response_json, response.text)
 
-        return self._kusto_parse_by_endpoint(endpoint, response_json)
+        return self._kusto_parse_by_endpoint(endpoint, response_json)
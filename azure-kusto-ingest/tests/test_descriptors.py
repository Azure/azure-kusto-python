<<<<<<< HEAD
"""Test class for FileDescriptor and BlobDescriptor."""

import sys
from os import path
import unittest
from azure.kusto.ingest.descriptors import FileDescriptor


class DescriptorsTest(unittest.TestCase):
    """Test class for FileDescriptor and BlobDescriptor."""

    def test_unzipped_file_with_size(self):
        """ Tests FileDescriptor with size and unzipped file """
        filePath = path.join(path.dirname(path.abspath(__file__)), "input", "dataset.csv")
        descriptor = FileDescriptor(filePath, 10)
        self.assertGreater(descriptor.size, 10)
        self.assertTrue(descriptor.stream_name.endswith(".csv.gz"))
        if sys.version_info[0] >= 3:
            self.assertTrue(descriptor.zipped_stream.readable(), True)
        self.assertEquals(descriptor.zipped_stream.tell(), 0)
        self.assertEqual(descriptor.zipped_stream.closed, False)
        descriptor.delete_files(True)
        self.assertEqual(descriptor.zipped_stream.closed, True)

    def test_unzipped_file_without_size(self):
        """Tests FileDescriptor without size and unzipped file."""
        filePath = path.join(path.dirname(path.abspath(__file__)), "input", "dataset.csv")
        descriptor = FileDescriptor(filePath, 0)
        self.assertGreater(descriptor.size, 0)
        self.assertTrue(descriptor.stream_name.endswith(".csv.gz"))
        if sys.version_info[0] >= 3:
            self.assertTrue(descriptor.zipped_stream.readable(), True)
        self.assertEquals(descriptor.zipped_stream.tell(), 0)
        self.assertEqual(descriptor.zipped_stream.closed, False)
        descriptor.delete_files(True)
        self.assertEqual(descriptor.zipped_stream.closed, True)

    def test_zipped_file_with_size(self):
        """Tests FileDescriptor with size and zipped file."""
        filePath = path.join(path.dirname(path.abspath(__file__)), "input", "dataset.csv.gz")
        descriptor = FileDescriptor(filePath, 10)
        self.assertEqual(descriptor.size, 10)
        self.assertTrue(descriptor.stream_name.endswith(".csv.gz"))
        if sys.version_info[0] >= 3:
            self.assertTrue(descriptor.zipped_stream.readable(), True)
        self.assertEquals(descriptor.zipped_stream.tell(), 0)
        self.assertEqual(descriptor.zipped_stream.closed, False)
        descriptor.delete_files(True)
        self.assertEqual(descriptor.zipped_stream.closed, True)

    def test_zipped_file_without_size(self):
        """Tests FileDescriptor without size and zipped file."""
        filePath = path.join(path.dirname(path.abspath(__file__)), "input", "dataset.csv.gz")
        descriptor = FileDescriptor(filePath, 0)
        self.assertEqual(descriptor.size, 2305)
        self.assertTrue(descriptor.stream_name.endswith(".csv.gz"))
        if sys.version_info[0] >= 3:
            self.assertTrue(descriptor.zipped_stream.readable(), True)
        self.assertEquals(descriptor.zipped_stream.tell(), 0)
        self.assertEqual(descriptor.zipped_stream.closed, False)
        descriptor.delete_files(True)
        self.assertEqual(descriptor.zipped_stream.closed, True)
=======
"""Test class for FileDescriptor and BlobDescriptor."""

import sys
from os import path
import unittest
from azure.kusto.ingest import FileDescriptor


class DescriptorsTest(unittest.TestCase):
    """Test class for FileDescriptor and BlobDescriptor."""

    def test_unzipped_file_with_size(self):
        """Tests FileDescriptor with size and unzipped file."""
        filePath = path.join(path.dirname(path.abspath(__file__)), "input", "dataset.csv")
        descriptor = FileDescriptor(filePath, 10)
        self.assertGreater(descriptor.size, 10)
        self.assertTrue(descriptor.stream_name.endswith(".csv.gz"))
        if sys.version_info[0] >= 3:
            self.assertTrue(descriptor.zipped_stream.readable(), True)
        self.assertEquals(descriptor.zipped_stream.tell(), 0)
        self.assertEqual(descriptor.zipped_stream.closed, False)
        descriptor.delete_files(True)
        self.assertEqual(descriptor.zipped_stream.closed, True)

    def test_unzipped_file_without_size(self):
        """Tests FileDescriptor without size and unzipped file."""
        filePath = path.join(path.dirname(path.abspath(__file__)), "input", "dataset.csv")
        descriptor = FileDescriptor(filePath, 0)
        self.assertGreater(descriptor.size, 0)
        self.assertTrue(descriptor.stream_name.endswith(".csv.gz"))
        if sys.version_info[0] >= 3:
            self.assertTrue(descriptor.zipped_stream.readable(), True)
        self.assertEquals(descriptor.zipped_stream.tell(), 0)
        self.assertEqual(descriptor.zipped_stream.closed, False)
        descriptor.delete_files(True)
        self.assertEqual(descriptor.zipped_stream.closed, True)

    def test_zipped_file_with_size(self):
        """Tests FileDescriptor with size and zipped file."""
        filePath = path.join(path.dirname(path.abspath(__file__)), "input", "dataset.csv.gz")
        descriptor = FileDescriptor(filePath, 10)
        self.assertEqual(descriptor.size, 10)
        self.assertTrue(descriptor.stream_name.endswith(".csv.gz"))
        if sys.version_info[0] >= 3:
            self.assertTrue(descriptor.zipped_stream.readable(), True)
        self.assertEquals(descriptor.zipped_stream.tell(), 0)
        self.assertEqual(descriptor.zipped_stream.closed, False)
        descriptor.delete_files(True)
        self.assertEqual(descriptor.zipped_stream.closed, True)

    def test_zipped_file_without_size(self):
        """Tests FileDescriptor without size and zipped file."""
        filePath = path.join(path.dirname(path.abspath(__file__)), "input", "dataset.csv.gz")
        descriptor = FileDescriptor(filePath, 0)
        self.assertEqual(descriptor.size, 2305)
        self.assertTrue(descriptor.stream_name.endswith(".csv.gz"))
        if sys.version_info[0] >= 3:
            self.assertTrue(descriptor.zipped_stream.readable(), True)
        self.assertEquals(descriptor.zipped_stream.tell(), 0)
        self.assertEqual(descriptor.zipped_stream.closed, False)
        descriptor.delete_files(True)
        self.assertEqual(descriptor.zipped_stream.closed, True)
>>>>>>> c7c78cf2
<|MERGE_RESOLUTION|>--- conflicted
+++ resolved
@@ -1,4 +1,3 @@
-<<<<<<< HEAD
 """Test class for FileDescriptor and BlobDescriptor."""
 
 import sys
@@ -60,68 +59,4 @@
         self.assertEquals(descriptor.zipped_stream.tell(), 0)
         self.assertEqual(descriptor.zipped_stream.closed, False)
         descriptor.delete_files(True)
-        self.assertEqual(descriptor.zipped_stream.closed, True)
-=======
-"""Test class for FileDescriptor and BlobDescriptor."""
-
-import sys
-from os import path
-import unittest
-from azure.kusto.ingest import FileDescriptor
-
-
-class DescriptorsTest(unittest.TestCase):
-    """Test class for FileDescriptor and BlobDescriptor."""
-
-    def test_unzipped_file_with_size(self):
-        """Tests FileDescriptor with size and unzipped file."""
-        filePath = path.join(path.dirname(path.abspath(__file__)), "input", "dataset.csv")
-        descriptor = FileDescriptor(filePath, 10)
-        self.assertGreater(descriptor.size, 10)
-        self.assertTrue(descriptor.stream_name.endswith(".csv.gz"))
-        if sys.version_info[0] >= 3:
-            self.assertTrue(descriptor.zipped_stream.readable(), True)
-        self.assertEquals(descriptor.zipped_stream.tell(), 0)
-        self.assertEqual(descriptor.zipped_stream.closed, False)
-        descriptor.delete_files(True)
-        self.assertEqual(descriptor.zipped_stream.closed, True)
-
-    def test_unzipped_file_without_size(self):
-        """Tests FileDescriptor without size and unzipped file."""
-        filePath = path.join(path.dirname(path.abspath(__file__)), "input", "dataset.csv")
-        descriptor = FileDescriptor(filePath, 0)
-        self.assertGreater(descriptor.size, 0)
-        self.assertTrue(descriptor.stream_name.endswith(".csv.gz"))
-        if sys.version_info[0] >= 3:
-            self.assertTrue(descriptor.zipped_stream.readable(), True)
-        self.assertEquals(descriptor.zipped_stream.tell(), 0)
-        self.assertEqual(descriptor.zipped_stream.closed, False)
-        descriptor.delete_files(True)
-        self.assertEqual(descriptor.zipped_stream.closed, True)
-
-    def test_zipped_file_with_size(self):
-        """Tests FileDescriptor with size and zipped file."""
-        filePath = path.join(path.dirname(path.abspath(__file__)), "input", "dataset.csv.gz")
-        descriptor = FileDescriptor(filePath, 10)
-        self.assertEqual(descriptor.size, 10)
-        self.assertTrue(descriptor.stream_name.endswith(".csv.gz"))
-        if sys.version_info[0] >= 3:
-            self.assertTrue(descriptor.zipped_stream.readable(), True)
-        self.assertEquals(descriptor.zipped_stream.tell(), 0)
-        self.assertEqual(descriptor.zipped_stream.closed, False)
-        descriptor.delete_files(True)
-        self.assertEqual(descriptor.zipped_stream.closed, True)
-
-    def test_zipped_file_without_size(self):
-        """Tests FileDescriptor without size and zipped file."""
-        filePath = path.join(path.dirname(path.abspath(__file__)), "input", "dataset.csv.gz")
-        descriptor = FileDescriptor(filePath, 0)
-        self.assertEqual(descriptor.size, 2305)
-        self.assertTrue(descriptor.stream_name.endswith(".csv.gz"))
-        if sys.version_info[0] >= 3:
-            self.assertTrue(descriptor.zipped_stream.readable(), True)
-        self.assertEquals(descriptor.zipped_stream.tell(), 0)
-        self.assertEqual(descriptor.zipped_stream.closed, False)
-        descriptor.delete_files(True)
-        self.assertEqual(descriptor.zipped_stream.closed, True)
->>>>>>> c7c78cf2
+        self.assertEqual(descriptor.zipped_stream.closed, True)
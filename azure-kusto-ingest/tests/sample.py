# Copyright (c) Microsoft Corporation.
# Licensed under the MIT License
import io

from azure.kusto.data import KustoConnectionStringBuilder
from azure.kusto.ingest import (
    KustoIngestClient,
    IngestionProperties,
    FileDescriptor,
    BlobDescriptor,
    StreamDescriptor,
    DataFormat,
    ReportLevel,
    IngestionMappingType,
    KustoStreamingIngestClient,
)

##################################################################
##                              AUTH                            ##
##################################################################
cluster = "https://ingest-{cluster_name}.kusto.windows.net"

# In case you want to authenticate with AAD application.
client_id = "<insert here your AAD application id>"
client_secret = "<insert here your AAD application key>"

# read more at https://docs.microsoft.com/en-us/onedrive/find-your-office-365-tenant-id
authority_id = "<insert here your tenant id>"

kcsb = KustoConnectionStringBuilder.with_aad_application_key_authentication(cluster, client_id, client_secret, authority_id)

# In case you want to authenticate with AAD application certificate.
filename = "path to a PEM certificate"
with open(filename, "r") as pem_file:
    PEM = pem_file.read()

thumbprint = "certificate's thumbprint"
kcsb = KustoConnectionStringBuilder.with_aad_application_certificate_authentication(cluster, client_id, PEM, thumbprint, authority_id)

<<<<<<< HEAD
# In case you want to authenticate with a System Assigned Managed Service Identity (MSI)
kcsb = KustoConnectionStringBuilder.with_aad_managed_service_identity_authentication(cluster)

# In case you want to authenticate with a User Assigned Managed Service Identity (MSI)
user_assigned_client_id = "the AAD identity client id"
kcsb = KustoConnectionStringBuilder.with_aad_managed_service_identity_authentication(cluster, client_id=user_assigned_client_id)
=======
# In case you want to authenticate with AAD application certificate Subject Name & Issuer
filename = "path to a PEM certificate"
with open(filename, "r") as pem_file:
    PEM = pem_file.read()

filename = "path to a public certificate"
with open(filename, "r") as cert_file:
    public_certificate = cert_file.read()

thumbprint = "certificate's thumbprint"
kcsb = KustoConnectionStringBuilder.with_aad_application_certificate_sni_authentication(cluster, client_id, PEM, public_certificate, thumbprint, authority_id)
>>>>>>> 2c6a14ab

# In case you want to authenticate with AAD username and password
username = "<username>"
password = "<password>"
kcsb = KustoConnectionStringBuilder.with_aad_user_password_authentication(cluster, username, password, authority_id)

# In case you want to authenticate with AAD device code.
# Please note that if you choose this option, you'll need to autenticate for every new instance that is initialized.
# It is highly recommended to create one instance and use it for all of your queries.
kcsb = KustoConnectionStringBuilder.with_aad_device_authentication(cluster)

# The authentication method will be taken from the chosen KustoConnectionStringBuilder.
client = KustoIngestClient(kcsb)

# there are more options for authenticating - see azure-kusto-data samples

##################################################################
##                        INGESTION                             ##
##################################################################

# there are a lot of useful properties, make sure to go over docs and check them out
ingestion_props = IngestionProperties(
    database="{database_name}",
    table="{table_name}",
    data_format=DataFormat.CSV,
    # in case status update for success are also required
    # reportLevel=ReportLevel.FailuresAndSuccesses,
    # in case a mapping is required
    # ingestion_mapping_reference="{json_mapping_that_already_exists_on_table}"
    # ingestion_mapping_type=IngestionMappingType.Json
)

# ingest from file
file_descriptor = FileDescriptor("{filename}.csv", 3333)  # 3333 is the raw size of the data in bytes.
client.ingest_from_file(file_descriptor, ingestion_properties=ingestion_props)
client.ingest_from_file("{filename}.csv", ingestion_properties=ingestion_props)


# ingest from blob
blob_descriptor = BlobDescriptor(
    "https://{path_to_blob}.csv.gz?sp=rl&st=2020-05-20T13:38:37Z&se=2020-05-21T13:38:37Z&sv=2019-10-10&sr=c&sig=xxxxxxxxxxxxxxxxxxxxxxxxxxxxxxxxxxxxxxxxxxxxxxxxxxxx",
    10,
)  # 10 is the raw size of the data in bytes.
client.ingest_from_blob(blob_descriptor, ingestion_properties=ingestion_props)

# ingest from dataframe
import pandas

fields = ["id", "name", "value"]
rows = [[1, "abc", 15.3], [2, "cde", 99.9]]

df = pandas.DataFrame(data=rows, columns=fields)

client.ingest_from_dataframe(df, ingestion_properties=ingestion_props)

# ingest a whole folder.
import os

path = "folder/path"
[client.ingest_from_file(f, ingestion_properties=ingestion_props) for f in os.listdir(path)]

##################################################################
##                        INGESTION STATUS                      ##
##################################################################

# if status updates are required, something like this can be done
import pprint
import time
from azure.kusto.ingest.status import KustoIngestStatusQueues

qs = KustoIngestStatusQueues(client)

MAX_BACKOFF = 180

backoff = 1
while True:
    ################### NOTICE ####################
    # in order to get success status updates,
    # make sure ingestion properties set the
    # reportLevel=ReportLevel.FailuresAndSuccesses.
    if qs.success.is_empty() and qs.failure.is_empty():
        time.sleep(backoff)
        backoff = min(backoff * 2, MAX_BACKOFF)
        print("No new messages. backing off for {} seconds".format(backoff))
        continue

    backoff = 1

    success_messages = qs.success.pop(10)
    failure_messages = qs.failure.pop(10)

    pprint.pprint("SUCCESS : {}".format(success_messages))
    pprint.pprint("FAILURE : {}".format(failure_messages))

    # you can of course separate them and dump them into a file for follow up investigations
    with open("successes.log", "w+") as sf:
        for sm in success_messages:
            sf.write(str(sm))

    with open("failures.log", "w+") as ff:
        for fm in failure_messages:
            ff.write(str(fm))

##################################################################
##                        STREAMING INGEST                      ##
##################################################################

# Authenticate against this cluster endpoint as shows in the Auth section
cluster = "https://{cluster_name}.kusto.windows.net"

client = KustoStreamingIngestClient(kcsb)

ingestion_properties = IngestionProperties(database="{database_name}", table="{table_name}", data_format=DataFormat.CSV)

# ingest from file
file_descriptor = FileDescriptor("{filename}.csv", 3333)  # 3333 is the raw size of the data in bytes.
client.ingest_from_file(file_descriptor, ingestion_properties=ingestion_properties)
client.ingest_from_file("{filename}.csv", ingestion_properties=ingestion_properties)

# ingest from dataframe
import pandas

fields = ["id", "name", "value"]
rows = [[1, "abc", 15.3], [2, "cde", 99.9]]

df = pandas.DataFrame(data=rows, columns=fields)

client.ingest_from_dataframe(df, ingestion_properties=ingestion_properties)

# ingest from stream
byte_sequence = b"56,56,56"
bytes_stream = io.BytesIO(byte_sequence)
client.ingest_from_stream(bytes_stream, ingestion_properties=ingestion_properties)

stream_descriptor = StreamDescriptor(bytes_stream)
client.ingest_from_stream(stream_descriptor, ingestion_properties=ingestion_properties)

str_sequence = u"57,57,57"
str_stream = io.StringIO(str_sequence)
client.ingest_from_stream(str_stream, ingestion_properties=ingestion_properties)<|MERGE_RESOLUTION|>--- conflicted
+++ resolved
@@ -37,14 +37,6 @@
 thumbprint = "certificate's thumbprint"
 kcsb = KustoConnectionStringBuilder.with_aad_application_certificate_authentication(cluster, client_id, PEM, thumbprint, authority_id)
 
-<<<<<<< HEAD
-# In case you want to authenticate with a System Assigned Managed Service Identity (MSI)
-kcsb = KustoConnectionStringBuilder.with_aad_managed_service_identity_authentication(cluster)
-
-# In case you want to authenticate with a User Assigned Managed Service Identity (MSI)
-user_assigned_client_id = "the AAD identity client id"
-kcsb = KustoConnectionStringBuilder.with_aad_managed_service_identity_authentication(cluster, client_id=user_assigned_client_id)
-=======
 # In case you want to authenticate with AAD application certificate Subject Name & Issuer
 filename = "path to a PEM certificate"
 with open(filename, "r") as pem_file:
@@ -56,7 +48,13 @@
 
 thumbprint = "certificate's thumbprint"
 kcsb = KustoConnectionStringBuilder.with_aad_application_certificate_sni_authentication(cluster, client_id, PEM, public_certificate, thumbprint, authority_id)
->>>>>>> 2c6a14ab
+
+# In case you want to authenticate with a System Assigned Managed Service Identity (MSI)
+kcsb = KustoConnectionStringBuilder.with_aad_managed_service_identity_authentication(cluster)
+
+# In case you want to authenticate with a User Assigned Managed Service Identity (MSI)
+user_assigned_client_id = "the AAD identity client id"
+kcsb = KustoConnectionStringBuilder.with_aad_managed_service_identity_authentication(cluster, client_id=user_assigned_client_id)
 
 # In case you want to authenticate with AAD username and password
 username = "<username>"

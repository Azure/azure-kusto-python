--- conflicted
+++ resolved
@@ -8,11 +8,7 @@
 from typing import Iterator, List, Any, Union, Optional, Dict
 
 from . import _converters
-<<<<<<< HEAD
-from .exceptions import KustoMultiApiError
-=======
-from .exceptions import KustoServiceError, KustoStreamingQueryError
->>>>>>> 35e23cef
+from .exceptions import KustoMultiApiError, KustoStreamingQueryError
 
 
 class WellKnownDataSet(Enum):
@@ -110,13 +106,6 @@
         self.table_kind = WellKnownDataSet[json_table["TableKind"]] if "TableKind" in json_table else None
         self.columns = [KustoResultColumn(column, index) for index, column in enumerate(json_table["Columns"])]
 
-<<<<<<< HEAD
-        errors = [row for row in json_table["Rows"] if isinstance(row, dict)]
-        if errors:
-            raise KustoMultiApiError(errors)
-
-=======
->>>>>>> 35e23cef
         self.raw_columns = json_table["Columns"]
         self.raw_rows = json_table["Rows"]
         self.kusto_result_rows = None
@@ -169,7 +158,7 @@
         super().__init__(json_table)
         errors = [row for row in json_table["Rows"] if isinstance(row, dict)]
         if errors:
-            raise KustoServiceError(errors[0]["OneApiErrors"][0]["error"]["@message"], kusto_response=json_table)
+            raise KustoMultiApiError(errors)
 
     @property
     def rows(self) -> List[KustoResultRow]:

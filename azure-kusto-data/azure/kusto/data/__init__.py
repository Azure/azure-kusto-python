from enum import Enum
from six import text_type
from .version import VERSION

<<<<<<< HEAD
__version__ = VERSION


class KustoConnectionStringBuilder(dict):
    class _Keywords(Enum):
        data_source = "Data Source"
        aad_user_id = "AAD User ID"
        password = "Password"
        application_client_id = "Application Client Id"
        application_key = "Application Key"
        authority_id = "Authority Id"

    def __init__(self, connection_string, *args, **kwargs):
        self._constructing = True
        if connection_string is not None and "=" not in connection_string.split(";")[0]:
            connection_string = "Data Source=" + connection_string
        for kvp_string in connection_string.split(";"):
            kvp = kvp_string.split("=")
            self[kvp[0]] = kvp[1]
        super(KustoConnectionStringBuilder, self).__init__(*args, **kwargs)
        self._is_valid()
        self._constructing = False

    def __setitem__(self, key, value):
        try:
            keyword = KustoConnectionStringBuilder._Keywords(key)
        except ValueError:
            raise ValueError("%s is not supported as an item in KustoConnectionStringBuilder" % key)
        super(KustoConnectionStringBuilder, self).__setitem__(keyword, value)
        if not self._constructing:
            self._is_valid()

    def update(self, *args, **kwargs):
        if args:
            if len(args) > 1:
                raise TypeError("update expected at most 1 arguments, " "got %d" % len(args))
            other = dict(args[0])
            for key in other:
                self[key] = other[key]
        if kwargs:
            for key in kwargs:
                self[key] = kwargs[key]
        self._is_valid()

    def setdefault(self, key, value=None):
        if key not in self:
            self[key] = value
        self._is_valid()
        return self[key]

    @classmethod
    def with_aad_user_password_authentication(cls, connection_string, user_id, password):
        _ensure_value_is_valid(user_id)
        _ensure_value_is_valid(password)
        return cls(
            connection_string,
            {
                KustoConnectionStringBuilder._Keywords.aad_user_id: user_id,
                KustoConnectionStringBuilder._Keywords.password: password,
            },
        )

    @classmethod
    def with_aad_application_key_authentication(
        cls, connection_string, application_client_id, application_key
    ):
        _ensure_value_is_valid(application_client_id)
        _ensure_value_is_valid(application_key)
        return cls(
            connection_string,
            {
                KustoConnectionStringBuilder._Keywords.application_client_id: application_client_id,
                KustoConnectionStringBuilder._Keywords.application_key: application_key,
            },
        )

    @classmethod
    def with_aad_device_authentication(cls, connection_string):
        return cls(connection_string)

    @property
    def data_source(self):
        if KustoConnectionStringBuilder._Keywords.data_source in self:
            return self[KustoConnectionStringBuilder._Keywords.data_source]
        return None

    @property
    def aad_user_id(self):
        if KustoConnectionStringBuilder._Keywords.aad_user_id in self:
            return self[KustoConnectionStringBuilder._Keywords.aad_user_id]
        return None

    @property
    def password(self):
        if KustoConnectionStringBuilder._Keywords.password in self:
            return self[KustoConnectionStringBuilder._Keywords.password]
        return None

    @property
    def application_client_id(self):
        if KustoConnectionStringBuilder._Keywords.application_client_id in self:
            return self[KustoConnectionStringBuilder._Keywords.application_client_id]
        return None

    @property
    def application_key(self):
        if KustoConnectionStringBuilder._Keywords.application_key in self:
            return self[KustoConnectionStringBuilder._Keywords.application_key]
        return None

    @property
    def authority_id(self):
        if KustoConnectionStringBuilder._Keywords.authority_id in self:
            return self[KustoConnectionStringBuilder._Keywords.authority_id]
        return None

    @authority_id.setter
    def authority_id(self, value):
        self[KustoConnectionStringBuilder._Keywords.authority_id] = value

    def _is_valid(self):
        _ensure_value_is_valid(self[KustoConnectionStringBuilder._Keywords.data_source])
        error_message_template = (
            "specified '{0}' authentication method has incorrect properties set"
        )
        if KustoConnectionStringBuilder._Keywords.aad_user_id in self:
            error_message = error_message_template.format(
                KustoConnectionStringBuilder._Keywords.aad_user_id.value
            )
            _ensure_value_is_valid(self[KustoConnectionStringBuilder._Keywords.password])
            self._ensure_value_does_not_exists(
                KustoConnectionStringBuilder._Keywords.application_client_id, error_message
            )
            self._ensure_value_does_not_exists(
                KustoConnectionStringBuilder._Keywords.application_key, error_message
            )
        elif KustoConnectionStringBuilder._Keywords.application_client_id in self:
            error_message = error_message_template.format(
                KustoConnectionStringBuilder._Keywords.application_client_id.value
            )
            _ensure_value_is_valid(self[KustoConnectionStringBuilder._Keywords.application_key])
            self._ensure_value_does_not_exists(
                KustoConnectionStringBuilder._Keywords.aad_user_id, error_message
            )
            self._ensure_value_does_not_exists(
                KustoConnectionStringBuilder._Keywords.password, error_message
            )
        else:
            error_message = error_message_template.format("Device login")
            self._ensure_value_does_not_exists(
                KustoConnectionStringBuilder._Keywords.application_client_id, error_message
            )
            self._ensure_value_does_not_exists(
                KustoConnectionStringBuilder._Keywords.application_key, error_message
            )
            self._ensure_value_does_not_exists(
                KustoConnectionStringBuilder._Keywords.aad_user_id, error_message
            )
            self._ensure_value_does_not_exists(
                KustoConnectionStringBuilder._Keywords.password, error_message
            )

    def _ensure_value_does_not_exists(self, value, error_message):
        if value in self:
            raise AssertionError(error_message)


def _ensure_value_is_valid(value):
    if not isinstance(value, text_type):
        raise TypeError
    if not value or not value.strip():
        raise ValueError


class KustoClientFactory(object):
    @staticmethod
    def create_csl_provider(kusto_connection_string_builder):
        from ._kusto_client import _KustoClient

        return _KustoClient(kusto_connection_string_builder)
=======
__version__ = VERSION
>>>>>>> c7c78cf2
<|MERGE_RESOLUTION|>--- conflicted
+++ resolved
@@ -1,13 +1,17 @@
+import uuid
+import requests
 from enum import Enum
+
 from six import text_type
+
+from .exceptions import KustoServiceError as _KustoServiceError
 from .version import VERSION
 
-<<<<<<< HEAD
 __version__ = VERSION
 
 
-class KustoConnectionStringBuilder(dict):
-    class _Keywords(Enum):
+class KustoConnectionStringBuilder(object):
+    class _ValidKeywords(Enum):
         data_source = "Data Source"
         aad_user_id = "AAD User ID"
         password = "Password"
@@ -15,174 +19,105 @@
         application_key = "Application Key"
         authority_id = "Authority Id"
 
-    def __init__(self, connection_string, *args, **kwargs):
-        self._constructing = True
+    _Keywords = {
+        "Data Source": _ValidKeywords.data_source,
+        "Addr": _ValidKeywords.data_source,
+        "Address": _ValidKeywords.data_source,
+        "Network Address": _ValidKeywords.data_source,
+        "Server": _ValidKeywords.data_source,
+        "AAD User ID": _ValidKeywords.aad_user_id,
+        "Password": _ValidKeywords.password,
+        "Pwd": _ValidKeywords.password,
+        "Application Client Id": _ValidKeywords.application_client_id,
+        "AppClientId": _ValidKeywords.application_client_id,
+        "Application Key": _ValidKeywords.application_key,
+        "AppKey": _ValidKeywords.application_key,
+        "Authority Id": _ValidKeywords.authority_id,
+        "AuthorityId": _ValidKeywords.authority_id,
+        "Authority": _ValidKeywords.authority_id,
+        "TenantId": _ValidKeywords.authority_id,
+        "Tenant": _ValidKeywords.authority_id,
+        "tid": _ValidKeywords.authority_id,
+    }
+
+    def __init__(self, connection_string):
+        self._internal_dict = {}
         if connection_string is not None and "=" not in connection_string.split(";")[0]:
             connection_string = "Data Source=" + connection_string
         for kvp_string in connection_string.split(";"):
             kvp = kvp_string.split("=")
             self[kvp[0]] = kvp[1]
-        super(KustoConnectionStringBuilder, self).__init__(*args, **kwargs)
-        self._is_valid()
-        self._constructing = False
 
     def __setitem__(self, key, value):
         try:
-            keyword = KustoConnectionStringBuilder._Keywords(key)
+            keyword = self._Keywords[key]
         except ValueError:
             raise ValueError("%s is not supported as an item in KustoConnectionStringBuilder" % key)
-        super(KustoConnectionStringBuilder, self).__setitem__(keyword, value)
-        if not self._constructing:
-            self._is_valid()
 
-    def update(self, *args, **kwargs):
-        if args:
-            if len(args) > 1:
-                raise TypeError("update expected at most 1 arguments, " "got %d" % len(args))
-            other = dict(args[0])
-            for key in other:
-                self[key] = other[key]
-        if kwargs:
-            for key in kwargs:
-                self[key] = kwargs[key]
-        self._is_valid()
-
-    def setdefault(self, key, value=None):
-        if key not in self:
-            self[key] = value
-        self._is_valid()
-        return self[key]
+        self._internal_dict[keyword] = value
 
     @classmethod
     def with_aad_user_password_authentication(cls, connection_string, user_id, password):
+        _ensure_value_is_valid(connection_string)
         _ensure_value_is_valid(user_id)
         _ensure_value_is_valid(password)
-        return cls(
-            connection_string,
-            {
-                KustoConnectionStringBuilder._Keywords.aad_user_id: user_id,
-                KustoConnectionStringBuilder._Keywords.password: password,
-            },
-        )
+        kcsb = cls(connection_string)
+        kcsb[kcsb._ValidKeywords.aad_user_id] = user_id
+        kcsb[kcsb._ValidKeywords.password] = password
+        return kcsb
 
     @classmethod
     def with_aad_application_key_authentication(
         cls, connection_string, application_client_id, application_key
     ):
+        _ensure_value_is_valid(connection_string)
         _ensure_value_is_valid(application_client_id)
         _ensure_value_is_valid(application_key)
-        return cls(
-            connection_string,
-            {
-                KustoConnectionStringBuilder._Keywords.application_client_id: application_client_id,
-                KustoConnectionStringBuilder._Keywords.application_key: application_key,
-            },
-        )
+        kcsb = cls(connection_string)
+        kcsb[kcsb._ValidKeywords.application_client_id] = application_client_id
+        kcsb[kcsb._ValidKeywords.application_key] = application_key
+        return kcsb
 
     @classmethod
     def with_aad_device_authentication(cls, connection_string):
+        _ensure_value_is_valid(connection_string)
         return cls(connection_string)
 
     @property
     def data_source(self):
-        if KustoConnectionStringBuilder._Keywords.data_source in self:
-            return self[KustoConnectionStringBuilder._Keywords.data_source]
-        return None
+        if self._ValidKeywords.data_source in self._internal_dict:
+            return self._internal_dict[self._ValidKeywords.data_source]
 
     @property
     def aad_user_id(self):
-        if KustoConnectionStringBuilder._Keywords.aad_user_id in self:
-            return self[KustoConnectionStringBuilder._Keywords.aad_user_id]
-        return None
+        if self._ValidKeywords.aad_user_id in self._internal_dict:
+            return self._internal_dict[self._ValidKeywords.aad_user_id]
 
     @property
     def password(self):
-        if KustoConnectionStringBuilder._Keywords.password in self:
-            return self[KustoConnectionStringBuilder._Keywords.password]
-        return None
+        if self._ValidKeywords.password in self._internal_dict:
+            return self._internal_dict[self._ValidKeywords.password]
 
     @property
     def application_client_id(self):
-        if KustoConnectionStringBuilder._Keywords.application_client_id in self:
-            return self[KustoConnectionStringBuilder._Keywords.application_client_id]
-        return None
+        if self._ValidKeywords.application_client_id in self._internal_dict:
+            return self._internal_dict[self._ValidKeywords.application_client_id]
 
     @property
     def application_key(self):
-        if KustoConnectionStringBuilder._Keywords.application_key in self:
-            return self[KustoConnectionStringBuilder._Keywords.application_key]
-        return None
+        if self._ValidKeywords.application_key in self._internal_dict:
+            return self._internal_dict[self._ValidKeywords.application_key]
 
     @property
     def authority_id(self):
-        if KustoConnectionStringBuilder._Keywords.authority_id in self:
-            return self[KustoConnectionStringBuilder._Keywords.authority_id]
-        return None
+        if self._ValidKeywords.authority_id in self._internal_dict:
+            return self._internal_dict[self._ValidKeywords.authority_id]
 
     @authority_id.setter
     def authority_id(self, value):
-        self[KustoConnectionStringBuilder._Keywords.authority_id] = value
-
-    def _is_valid(self):
-        _ensure_value_is_valid(self[KustoConnectionStringBuilder._Keywords.data_source])
-        error_message_template = (
-            "specified '{0}' authentication method has incorrect properties set"
-        )
-        if KustoConnectionStringBuilder._Keywords.aad_user_id in self:
-            error_message = error_message_template.format(
-                KustoConnectionStringBuilder._Keywords.aad_user_id.value
-            )
-            _ensure_value_is_valid(self[KustoConnectionStringBuilder._Keywords.password])
-            self._ensure_value_does_not_exists(
-                KustoConnectionStringBuilder._Keywords.application_client_id, error_message
-            )
-            self._ensure_value_does_not_exists(
-                KustoConnectionStringBuilder._Keywords.application_key, error_message
-            )
-        elif KustoConnectionStringBuilder._Keywords.application_client_id in self:
-            error_message = error_message_template.format(
-                KustoConnectionStringBuilder._Keywords.application_client_id.value
-            )
-            _ensure_value_is_valid(self[KustoConnectionStringBuilder._Keywords.application_key])
-            self._ensure_value_does_not_exists(
-                KustoConnectionStringBuilder._Keywords.aad_user_id, error_message
-            )
-            self._ensure_value_does_not_exists(
-                KustoConnectionStringBuilder._Keywords.password, error_message
-            )
-        else:
-            error_message = error_message_template.format("Device login")
-            self._ensure_value_does_not_exists(
-                KustoConnectionStringBuilder._Keywords.application_client_id, error_message
-            )
-            self._ensure_value_does_not_exists(
-                KustoConnectionStringBuilder._Keywords.application_key, error_message
-            )
-            self._ensure_value_does_not_exists(
-                KustoConnectionStringBuilder._Keywords.aad_user_id, error_message
-            )
-            self._ensure_value_does_not_exists(
-                KustoConnectionStringBuilder._Keywords.password, error_message
-            )
-
-    def _ensure_value_does_not_exists(self, value, error_message):
-        if value in self:
-            raise AssertionError(error_message)
+        self[self._ValidKeywords.authority_id] = value
 
 
 def _ensure_value_is_valid(value):
-    if not isinstance(value, text_type):
-        raise TypeError
     if not value or not value.strip():
-        raise ValueError
-
-
-class KustoClientFactory(object):
-    @staticmethod
-    def create_csl_provider(kusto_connection_string_builder):
-        from ._kusto_client import _KustoClient
-
-        return _KustoClient(kusto_connection_string_builder)
-=======
-__version__ = VERSION
->>>>>>> c7c78cf2
+        raise ValueError
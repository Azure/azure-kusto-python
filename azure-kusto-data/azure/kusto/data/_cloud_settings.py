--- conflicted
+++ resolved
@@ -1,119 +1,117 @@
-import os
-from threading import Lock
-from typing import Optional, Dict
-from urllib.parse import urljoin
-
-import requests
-
-from azure.core.tracing.decorator import distributed_trace
-from azure.core.tracing import SpanKind
-
-from ._telemetry import KustoTracingAttributes, KustoTracing
-from .exceptions import KustoServiceError
-
-METADATA_ENDPOINT = "v1/rest/auth/metadata"
-
-DEFAULT_AUTH_ENV_VAR_NAME = "AadAuthorityUri"
-DEFAULT_KUSTO_CLIENT_APP_ID = "db662dc1-0cfe-4e1c-a843-19a68e65be58"
-DEFAULT_PUBLIC_LOGIN_URL = "https://login.microsoftonline.com"
-DEFAULT_REDIRECT_URI = "https://microsoft/kustoclient"
-DEFAULT_KUSTO_SERVICE_RESOURCE_ID = "https://kusto.kusto.windows.net"
-DEFAULT_FIRST_PARTY_AUTHORITY_URL = "https://login.microsoftonline.com/f8cdef31-a31e-4b4a-93e4-5f571e91255a"
-
-
-class CloudInfo:
-    """This class holds the data for a specific cloud instance."""
-
-    def __init__(
-        self,
-        login_endpoint: str,
-        login_mfa_required: bool,
-        kusto_client_app_id: str,
-        kusto_client_redirect_uri: str,
-        kusto_service_resource_id: str,
-        first_party_authority_url: str,
-    ):
-        self.login_endpoint = login_endpoint
-        self.login_mfa_required = login_mfa_required
-        self.kusto_client_app_id = kusto_client_app_id
-        self.kusto_client_redirect_uri = kusto_client_redirect_uri  # will be used for interactive login
-        self.kusto_service_resource_id = kusto_service_resource_id
-        self.first_party_authority_url = first_party_authority_url
-
-    def authority_uri(self, authority_id: Optional[str]):
-        return self.login_endpoint + "/" + (authority_id or "organizations")
-
-    def __eq__(self, other):
-        if not isinstance(other, self.__class__):
-            return False
-        return (
-            self.login_endpoint == other.login_endpoint
-            and self.login_mfa_required == other.login_mfa_required
-            and self.kusto_client_app_id == other.kusto_client_app_id
-            and self.kusto_client_redirect_uri == other.kusto_client_redirect_uri
-            and self.kusto_service_resource_id == other.kusto_service_resource_id
-            and self.first_party_authority_url == other.first_party_authority_url
-        )
-
-
-class CloudSettings:
-    """This class holds data for all cloud instances, and returns the specific data instance by parsing the dns suffix from a URL"""
-
-    _cloud_info = None
-    _cloud_cache = {}
-    _cloud_cache_lock = Lock()
-
-    DEFAULT_CLOUD = CloudInfo(
-        login_endpoint=os.environ.get(DEFAULT_AUTH_ENV_VAR_NAME, DEFAULT_PUBLIC_LOGIN_URL),
-        login_mfa_required=False,
-        kusto_client_app_id=DEFAULT_KUSTO_CLIENT_APP_ID,
-        kusto_client_redirect_uri=DEFAULT_REDIRECT_URI,
-        kusto_service_resource_id=DEFAULT_KUSTO_SERVICE_RESOURCE_ID,
-        first_party_authority_url=DEFAULT_FIRST_PARTY_AUTHORITY_URL,
-    )
-
-    @classmethod
-    @distributed_trace(name_of_span="CloudSettings.get_cloud_info", kind=SpanKind.CLIENT)
-    def get_cloud_info_for_cluster(cls, kusto_uri: str, proxies: Optional[Dict[str, str]] = None) -> CloudInfo:
-<<<<<<< HEAD
-        # tracing attributes for cloud info
-        KustoTracingAttributes.set_cloud_info_attributes(kusto_uri)
-
-=======
->>>>>>> 800d945e
-        if kusto_uri in cls._cloud_cache:  # Double-checked locking to avoid unnecessary lock access
-            return cls._cloud_cache[kusto_uri]
-
-        with cls._cloud_cache_lock:
-            if kusto_uri in cls._cloud_cache:
-                return cls._cloud_cache[kusto_uri]
-            url = urljoin(kusto_uri, METADATA_ENDPOINT)
-
-            # trace http get call for result
-            http_trace_attributes = KustoTracingAttributes.create_http_attributes(url=url, method="GET")
-            result = KustoTracing.call_func_tracing(
-                requests.get, url, proxies=proxies, name_of_span="CloudSettings.http_get", tracing_attributes=http_trace_attributes
-            )
-
-            if result.status_code == 200:
-                content = result.json()
-                if content is None or content == {}:
-                    raise KustoServiceError("Kusto returned an invalid cloud metadata response", result)
-                root = content["AzureAD"]
-                if root is not None:
-                    cls._cloud_cache[kusto_uri] = CloudInfo(
-                        login_endpoint=root["LoginEndpoint"],
-                        login_mfa_required=root["LoginMfaRequired"],
-                        kusto_client_app_id=root["KustoClientAppId"],
-                        kusto_client_redirect_uri=root["KustoClientRedirectUri"],
-                        kusto_service_resource_id=root["KustoServiceResourceId"],
-                        first_party_authority_url=root["FirstPartyAuthorityUrl"],
-                    )
-                else:
-                    cls._cloud_cache[kusto_uri] = cls.DEFAULT_CLOUD
-            elif result.status_code == 404:
-                # For now as long not all proxies implement the metadata endpoint, if no endpoint exists return public cloud data
-                cls._cloud_cache[kusto_uri] = cls.DEFAULT_CLOUD
-            else:
-                raise KustoServiceError("Kusto returned an invalid cloud metadata response", result)
-            return cls._cloud_cache[kusto_uri]
+import os
+from threading import Lock
+from typing import Optional, Dict
+from urllib.parse import urljoin
+
+import requests
+
+from azure.core.tracing.decorator import distributed_trace
+from azure.core.tracing import SpanKind
+
+from ._telemetry import KustoTracingAttributes, KustoTracing
+from .exceptions import KustoServiceError
+
+METADATA_ENDPOINT = "v1/rest/auth/metadata"
+
+DEFAULT_AUTH_ENV_VAR_NAME = "AadAuthorityUri"
+DEFAULT_KUSTO_CLIENT_APP_ID = "db662dc1-0cfe-4e1c-a843-19a68e65be58"
+DEFAULT_PUBLIC_LOGIN_URL = "https://login.microsoftonline.com"
+DEFAULT_REDIRECT_URI = "https://microsoft/kustoclient"
+DEFAULT_KUSTO_SERVICE_RESOURCE_ID = "https://kusto.kusto.windows.net"
+DEFAULT_FIRST_PARTY_AUTHORITY_URL = "https://login.microsoftonline.com/f8cdef31-a31e-4b4a-93e4-5f571e91255a"
+
+
+class CloudInfo:
+    """This class holds the data for a specific cloud instance."""
+
+    def __init__(
+        self,
+        login_endpoint: str,
+        login_mfa_required: bool,
+        kusto_client_app_id: str,
+        kusto_client_redirect_uri: str,
+        kusto_service_resource_id: str,
+        first_party_authority_url: str,
+    ):
+        self.login_endpoint = login_endpoint
+        self.login_mfa_required = login_mfa_required
+        self.kusto_client_app_id = kusto_client_app_id
+        self.kusto_client_redirect_uri = kusto_client_redirect_uri  # will be used for interactive login
+        self.kusto_service_resource_id = kusto_service_resource_id
+        self.first_party_authority_url = first_party_authority_url
+
+    def authority_uri(self, authority_id: Optional[str]):
+        return self.login_endpoint + "/" + (authority_id or "organizations")
+
+    def __eq__(self, other):
+        if not isinstance(other, self.__class__):
+            return False
+        return (
+            self.login_endpoint == other.login_endpoint
+            and self.login_mfa_required == other.login_mfa_required
+            and self.kusto_client_app_id == other.kusto_client_app_id
+            and self.kusto_client_redirect_uri == other.kusto_client_redirect_uri
+            and self.kusto_service_resource_id == other.kusto_service_resource_id
+            and self.first_party_authority_url == other.first_party_authority_url
+        )
+
+
+class CloudSettings:
+    """This class holds data for all cloud instances, and returns the specific data instance by parsing the dns suffix from a URL"""
+
+    _cloud_info = None
+    _cloud_cache = {}
+    _cloud_cache_lock = Lock()
+
+    DEFAULT_CLOUD = CloudInfo(
+        login_endpoint=os.environ.get(DEFAULT_AUTH_ENV_VAR_NAME, DEFAULT_PUBLIC_LOGIN_URL),
+        login_mfa_required=False,
+        kusto_client_app_id=DEFAULT_KUSTO_CLIENT_APP_ID,
+        kusto_client_redirect_uri=DEFAULT_REDIRECT_URI,
+        kusto_service_resource_id=DEFAULT_KUSTO_SERVICE_RESOURCE_ID,
+        first_party_authority_url=DEFAULT_FIRST_PARTY_AUTHORITY_URL,
+    )
+
+    @classmethod
+    @distributed_trace(name_of_span="CloudSettings.get_cloud_info", kind=SpanKind.CLIENT)
+    def get_cloud_info_for_cluster(cls, kusto_uri: str, proxies: Optional[Dict[str, str]] = None) -> CloudInfo:
+
+        # tracing attributes for cloud info
+        KustoTracingAttributes.set_cloud_info_attributes(kusto_uri)
+
+        if kusto_uri in cls._cloud_cache:  # Double-checked locking to avoid unnecessary lock access
+            return cls._cloud_cache[kusto_uri]
+
+        with cls._cloud_cache_lock:
+            if kusto_uri in cls._cloud_cache:
+                return cls._cloud_cache[kusto_uri]
+            url = urljoin(kusto_uri, METADATA_ENDPOINT)
+
+            # trace http get call for result
+            http_trace_attributes = KustoTracingAttributes.create_http_attributes(url=url, method="GET")
+            result = KustoTracing.call_func_tracing(
+                requests.get, url, proxies=proxies, name_of_span="CloudSettings.http_get", tracing_attributes=http_trace_attributes
+            )
+
+            if result.status_code == 200:
+                content = result.json()
+                if content is None or content == {}:
+                    raise KustoServiceError("Kusto returned an invalid cloud metadata response", result)
+                root = content["AzureAD"]
+                if root is not None:
+                    cls._cloud_cache[kusto_uri] = CloudInfo(
+                        login_endpoint=root["LoginEndpoint"],
+                        login_mfa_required=root["LoginMfaRequired"],
+                        kusto_client_app_id=root["KustoClientAppId"],
+                        kusto_client_redirect_uri=root["KustoClientRedirectUri"],
+                        kusto_service_resource_id=root["KustoServiceResourceId"],
+                        first_party_authority_url=root["FirstPartyAuthorityUrl"],
+                    )
+                else:
+                    cls._cloud_cache[kusto_uri] = cls.DEFAULT_CLOUD
+            elif result.status_code == 404:
+                # For now as long not all proxies implement the metadata endpoint, if no endpoint exists return public cloud data
+                cls._cloud_cache[kusto_uri] = cls.DEFAULT_CLOUD
+            else:
+                raise KustoServiceError("Kusto returned an invalid cloud metadata response", result)
+            return cls._cloud_cache[kusto_uri]
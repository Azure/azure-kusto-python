--- conflicted
+++ resolved
@@ -42,12 +42,10 @@
         :param file_descriptor: a FileDescriptor to be ingested.
         :param azure.kusto.ingest.IngestionProperties ingestion_properties: Ingestion properties.
         """
-<<<<<<< HEAD
         file_descriptor = FileDescriptor.get_instance(file_descriptor)
         IngestTracingAttributes.set_ingest_descriptor_attributes(file_descriptor, ingestion_properties)
-=======
+
         super().ingest_from_file(file_descriptor, ingestion_properties)
->>>>>>> 5405e81d
 
         stream_descriptor = StreamDescriptor.from_file_descriptor(file_descriptor)
 
@@ -61,12 +59,10 @@
                be ingested.
         :param azure.kusto.ingest.IngestionProperties ingestion_properties: Ingestion properties.
         """
-<<<<<<< HEAD
         stream_descriptor = StreamDescriptor.get_instance(stream_descriptor)
         IngestTracingAttributes.set_ingest_descriptor_attributes(stream_descriptor, ingestion_properties)
-=======
+
         super().ingest_from_stream(stream_descriptor, ingestion_properties)
->>>>>>> 5405e81d
 
         return self._ingest_from_stream_with_client_request_id(stream_descriptor, ingestion_properties, None)
 

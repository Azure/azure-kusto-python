"""Tests serialization of ingestion blob info. This serialization will be queued to the DM."""

import unittest
import re
import json
from uuid import UUID
from azure.kusto.ingest._ingestion_blob_info import _IngestionBlobInfo
from azure.kusto.ingest.descriptors import BlobDescriptor
from azure.kusto.ingest.ingestion_properties import (
    IngestionProperties,
    DataFormat,
    CsvColumnMapping,
    JsonColumnMapping,
    ReportLevel,
    ReportMethod,
    ValidationPolicy,
    ValidationOptions,
    ValidationImplications,
)
<<<<<<< HEAD
from azure.kusto.ingest.exceptions import KustoDuplicateMappingError
=======
>>>>>>> c7c78cf2

TIMESTAMP_REGEX = "[0-9]{4}-[0-9]{2}-[0-9]{2}T[0-9]{2}:[0-9]{2}:[0-9]{2}.[0-9]{6}"


class IngestionBlobInfoTest(unittest.TestCase):
<<<<<<< HEAD
    """ Tests serialization of ingestion blob info. This serialization will be queued to the DM """

    def test_blob_info_csv_mapping(self):
        """ Tests serialization of csv ingestion blob info. """
=======
    """Tests serialization of ingestion blob info. This serialization will be queued to the DM."""

    def test_blob_info_csv_mapping(self):
        """Tests serialization of csv ingestion blob info."""
>>>>>>> c7c78cf2
        validation_policy = ValidationPolicy(
            ValidationOptions.ValidateCsvInputConstantColumns, ValidationImplications.BestEffort
        )
        properties = IngestionProperties(
            database="database",
            table="table",
            dataFormat=DataFormat.csv,
            mapping=[CsvColumnMapping("ColumnName", "cslDataType", 1)],
            additionalTags=["tag"],
            ingestIfNotExists=["ingestIfNotExistTags"],
            ingestByTags=["ingestByTags"],
            dropByTags=["dropByTags"],
            flushImmediately=True,
            reportLevel=ReportLevel.DoNotReport,
            reportMethod=ReportMethod.QueueAndTable,
            validationPolicy=validation_policy,
        )
        blob = BlobDescriptor("somepath", 10)
        blob_info = _IngestionBlobInfo(
            blob, properties, deleteSourcesOnSuccess=True, authContext="authorizationContextText"
        )
        self._verify_ingestion_blob_info_result(blob_info.to_json())

    def test_blob_csv_mapping_reference(self):
<<<<<<< HEAD
        """ Tests serialization of ingestion blob info with csv mapping reference. """
=======
        """Tests serialization of ingestion blob info with csv mapping reference."""
>>>>>>> c7c78cf2
        validation_policy = ValidationPolicy(
            ValidationOptions.ValidateCsvInputConstantColumns, ValidationImplications.BestEffort
        )
        properties = IngestionProperties(
            database="database",
            table="table",
            dataFormat=DataFormat.csv,
            mappingReference="csvMappingReference",
            additionalTags=["tag"],
            ingestIfNotExists=["ingestIfNotExistTags"],
            ingestByTags=["ingestByTags"],
            dropByTags=["dropByTags"],
            flushImmediately=True,
            reportLevel=ReportLevel.DoNotReport,
            reportMethod=ReportMethod.QueueAndTable,
            validationPolicy=validation_policy,
        )
        blob = BlobDescriptor("somepath", 10)
        blob_info = _IngestionBlobInfo(
            blob, properties, deleteSourcesOnSuccess=True, authContext="authorizationContextText"
        )
        self._verify_ingestion_blob_info_result(blob_info.to_json())

    def test_blob_info_json_mapping(self):
<<<<<<< HEAD
        """ Tests serialization of json ingestion blob info. """
=======
        """Tests serialization of json ingestion blob info."""
>>>>>>> c7c78cf2
        validation_policy = ValidationPolicy(
            ValidationOptions.ValidateCsvInputConstantColumns, ValidationImplications.BestEffort
        )
        properties = IngestionProperties(
            database="database",
            table="table",
            dataFormat=DataFormat.json,
            mapping=[JsonColumnMapping("ColumnName", "jsonpath", "datatype")],
            additionalTags=["tag"],
            ingestIfNotExists=["ingestIfNotExistTags"],
            ingestByTags=["ingestByTags"],
            dropByTags=["dropByTags"],
            flushImmediately=True,
            reportLevel=ReportLevel.DoNotReport,
            reportMethod=ReportMethod.QueueAndTable,
            validationPolicy=validation_policy,
        )
        blob = BlobDescriptor("somepath", 10)
        blob_info = _IngestionBlobInfo(
            blob, properties, deleteSourcesOnSuccess=True, authContext="authorizationContextText"
        )
        self._verify_ingestion_blob_info_result(blob_info.to_json())

    def test_blob_json_mapping_reference(self):
<<<<<<< HEAD
        """ Tests serialization of ingestion blob info with json mapping reference. """
=======
        """Tests serialization of ingestion blob info with json mapping reference."""
>>>>>>> c7c78cf2
        validation_policy = ValidationPolicy(
            ValidationOptions.ValidateCsvInputConstantColumns, ValidationImplications.BestEffort
        )
        properties = IngestionProperties(
            database="database",
            table="table",
            dataFormat=DataFormat.json,
            mappingReference="jsonMappingReference",
            additionalTags=["tag"],
            ingestIfNotExists=["ingestIfNotExistTags"],
            ingestByTags=["ingestByTags"],
            dropByTags=["dropByTags"],
            flushImmediately=True,
            reportLevel=ReportLevel.DoNotReport,
            reportMethod=ReportMethod.QueueAndTable,
            validationPolicy=validation_policy,
        )
        blob = BlobDescriptor("somepath", 10)
        blob_info = _IngestionBlobInfo(
            blob, properties, deleteSourcesOnSuccess=True, authContext="authorizationContextText"
        )
        self._verify_ingestion_blob_info_result(blob_info.to_json())

    def test_blob_info_csv_exceptions(self):
        """Tests invalid ingestion properties."""
        with self.assertRaises(KustoDuplicateMappingError):
            IngestionProperties(
                database="database",
                table="table",
                mapping="mapping",
                mappingReference="mappingReference",
            )

    def _verify_ingestion_blob_info_result(self, ingestion_blob_info):
        result = json.loads(ingestion_blob_info)
        self.assertIsNotNone(result)
        self.assertIsInstance(result, dict)
        self.assertEquals(result["BlobPath"], "somepath")
        self.assertEquals(result["DatabaseName"], "database")
        self.assertEquals(result["TableName"], "table")
        self.assertIsInstance(result["RawDataSize"], int)
        self.assertIsInstance(result["IgnoreSizeLimit"], bool)
        self.assertIsInstance(result["FlushImmediately"], bool)
        self.assertIsInstance(result["RetainBlobOnSuccess"], bool)
        self.assertIsInstance(result["ReportMethod"], int)
        self.assertIsInstance(result["ReportLevel"], int)
        self.assertIsInstance(UUID(result["Id"]), UUID)
        self.assertRegexpMatches(result["SourceMessageCreationTime"], TIMESTAMP_REGEX)
        self.assertEquals(
            result["AdditionalProperties"]["authorizationContext"], "authorizationContextText"
        )
        self.assertEquals(
            result["AdditionalProperties"]["ingestIfNotExists"], '["ingestIfNotExistTags"]'
        )
        self.assertIn(
            result["AdditionalProperties"]["ValidationPolicy"],
            (
                '{"ValidationImplications":1,"ValidationOptions":1}',
                '{"ValidationImplications":ValidationImplications.BestEffort,"ValidationOptions":ValidationOptions.ValidateCsvInputConstantColumns}',
            ),
        )
        self.assertEquals(
            result["AdditionalProperties"]["tags"],
            '["tag","drop-by:dropByTags","ingest-by:ingestByTags"]',
        )<|MERGE_RESOLUTION|>--- conflicted
+++ resolved
@@ -17,26 +17,16 @@
     ValidationOptions,
     ValidationImplications,
 )
-<<<<<<< HEAD
 from azure.kusto.ingest.exceptions import KustoDuplicateMappingError
-=======
->>>>>>> c7c78cf2
 
 TIMESTAMP_REGEX = "[0-9]{4}-[0-9]{2}-[0-9]{2}T[0-9]{2}:[0-9]{2}:[0-9]{2}.[0-9]{6}"
 
 
 class IngestionBlobInfoTest(unittest.TestCase):
-<<<<<<< HEAD
-    """ Tests serialization of ingestion blob info. This serialization will be queued to the DM """
-
-    def test_blob_info_csv_mapping(self):
-        """ Tests serialization of csv ingestion blob info. """
-=======
     """Tests serialization of ingestion blob info. This serialization will be queued to the DM."""
 
     def test_blob_info_csv_mapping(self):
         """Tests serialization of csv ingestion blob info."""
->>>>>>> c7c78cf2
         validation_policy = ValidationPolicy(
             ValidationOptions.ValidateCsvInputConstantColumns, ValidationImplications.BestEffort
         )
@@ -61,11 +51,7 @@
         self._verify_ingestion_blob_info_result(blob_info.to_json())
 
     def test_blob_csv_mapping_reference(self):
-<<<<<<< HEAD
-        """ Tests serialization of ingestion blob info with csv mapping reference. """
-=======
         """Tests serialization of ingestion blob info with csv mapping reference."""
->>>>>>> c7c78cf2
         validation_policy = ValidationPolicy(
             ValidationOptions.ValidateCsvInputConstantColumns, ValidationImplications.BestEffort
         )
@@ -90,11 +76,7 @@
         self._verify_ingestion_blob_info_result(blob_info.to_json())
 
     def test_blob_info_json_mapping(self):
-<<<<<<< HEAD
-        """ Tests serialization of json ingestion blob info. """
-=======
         """Tests serialization of json ingestion blob info."""
->>>>>>> c7c78cf2
         validation_policy = ValidationPolicy(
             ValidationOptions.ValidateCsvInputConstantColumns, ValidationImplications.BestEffort
         )
@@ -119,11 +101,7 @@
         self._verify_ingestion_blob_info_result(blob_info.to_json())
 
     def test_blob_json_mapping_reference(self):
-<<<<<<< HEAD
-        """ Tests serialization of ingestion blob info with json mapping reference. """
-=======
         """Tests serialization of ingestion blob info with json mapping reference."""
->>>>>>> c7c78cf2
         validation_policy = ValidationPolicy(
             ValidationOptions.ValidateCsvInputConstantColumns, ValidationImplications.BestEffort
         )

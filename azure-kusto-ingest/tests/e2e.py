# Copyright (c) Microsoft Corporation.
# Licensed under the MIT License
import io
import json
import os
import random
import sys
import time
import unittest
import uuid
from datetime import datetime
from typing import Optional

import pytest

from azure.kusto.data import KustoClient, KustoConnectionStringBuilder
from azure.kusto.data._cloud_settings import CloudSettings
from azure.kusto.data._models import WellKnownDataSet
from azure.kusto.data.aio import KustoClient as AsyncKustoClient
from azure.kusto.data.exceptions import KustoServiceError
<<<<<<< HEAD
from azure.kusto.data.streaming_response import FrameType
=======
>>>>>>> 8f54ed84
from azure.kusto.ingest import (
    QueuedIngestClient,
    KustoStreamingIngestClient,
    IngestionProperties,
    DataFormat,
    ColumnMapping,
    IngestionMappingType,
    ValidationPolicy,
    ValidationOptions,
    ValidationImplications,
    ReportLevel,
    ReportMethod,
    FileDescriptor,
    BlobDescriptor,
)

CLEAR_DB_CACHE = ".clear database cache streamingingestion schema"


class TestE2E:
    """A class to define mappings to deft table."""

    input_folder_path: str
    streaming_test_table: str
    test_streaming_data: list
    engine_cs: Optional[str]
    dm_cs: Optional[str]
    app_id: Optional[str]
    app_key: Optional[str]
    auth_id: Optional[str]
    test_db: Optional[str]
    client: KustoClient
    test_table: str
    current_count: int

    CHUNK_SIZE = 1024

    @staticmethod
    def get_test_table_csv_mappings():
        """A method to define csv mappings to test table."""
        mappings = list()
        mappings.append(ColumnMapping(column_name="rownumber", column_type="int", ordinal=0))
        mappings.append(ColumnMapping(column_name="rowguid", column_type="string", ordinal=1))
        mappings.append(ColumnMapping(column_name="xdouble", column_type="real", ordinal=2))
        mappings.append(ColumnMapping(column_name="xfloat", column_type="real", ordinal=3))
        mappings.append(ColumnMapping(column_name="xbool", column_type="bool", ordinal=4))
        mappings.append(ColumnMapping(column_name="xint16", column_type="int", ordinal=5))
        mappings.append(ColumnMapping(column_name="xint32", column_type="int", ordinal=6))
        mappings.append(ColumnMapping(column_name="xint64", column_type="long", ordinal=7))
        mappings.append(ColumnMapping(column_name="xuint8", column_type="long", ordinal=8))
        mappings.append(ColumnMapping(column_name="xuint16", column_type="long", ordinal=9))
        mappings.append(ColumnMapping(column_name="xuint32", column_type="long", ordinal=10))
        mappings.append(ColumnMapping(column_name="xuint64", column_type="long", ordinal=11))
        mappings.append(ColumnMapping(column_name="xdate", column_type="datetime", ordinal=12))
        mappings.append(ColumnMapping(column_name="xsmalltext", column_type="string", ordinal=13))
        mappings.append(ColumnMapping(column_name="xtext", column_type="string", ordinal=14))
        mappings.append(ColumnMapping(column_name="xnumberAsText", column_type="string", ordinal=15))
        mappings.append(ColumnMapping(column_name="xtime", column_type="timespan", ordinal=16))
        mappings.append(ColumnMapping(column_name="xtextWithNulls", column_type="string", ordinal=17))
        mappings.append(ColumnMapping(column_name="xdynamicWithNulls", column_type="dynamic", ordinal=18))
        return mappings

    @staticmethod
    def test_table_json_mappings():
        """A method to define json mappings to test table."""
        mappings = list()
        mappings.append(ColumnMapping(column_name="rownumber", path="$.rownumber", column_type="int"))
        mappings.append(ColumnMapping(column_name="rowguid", path="$.rowguid", column_type="string"))
        mappings.append(ColumnMapping(column_name="xdouble", path="$.xdouble", column_type="real"))
        mappings.append(ColumnMapping(column_name="xfloat", path="$.xfloat", column_type="real"))
        mappings.append(ColumnMapping(column_name="xbool", path="$.xbool", column_type="bool"))
        mappings.append(ColumnMapping(column_name="xint16", path="$.xint16", column_type="int"))
        mappings.append(ColumnMapping(column_name="xint32", path="$.xint32", column_type="int"))
        mappings.append(ColumnMapping(column_name="xint64", path="$.xint64", column_type="long"))
        mappings.append(ColumnMapping(column_name="xuint8", path="$.xuint8", column_type="long"))
        mappings.append(ColumnMapping(column_name="xuint16", path="$.xuint16", column_type="long"))
        mappings.append(ColumnMapping(column_name="xuint32", path="$.xuint32", column_type="long"))
        mappings.append(ColumnMapping(column_name="xuint64", path="$.xuint64", column_type="long"))
        mappings.append(ColumnMapping(column_name="xdate", path="$.xdate", column_type="datetime"))
        mappings.append(ColumnMapping(column_name="xsmalltext", path="$.xsmalltext", column_type="string"))
        mappings.append(ColumnMapping(column_name="xtext", path="$.xtext", column_type="string"))
        mappings.append(ColumnMapping(column_name="xnumberAsText", path="$.xnumberAsText", column_type="string"))
        mappings.append(ColumnMapping(column_name="xtime", path="$.xtime", column_type="timespan"))
        mappings.append(ColumnMapping(column_name="xtextWithNulls", path="$.xtextWithNulls", column_type="string"))
        mappings.append(ColumnMapping(column_name="xdynamicWithNulls", path="$.xdynamicWithNulls", column_type="dynamic"))
        return mappings

    @staticmethod
    def test_table_json_mapping_reference():
        """A method to get json mappings reference to test table."""
        return """'['
                    '    { "column" : "rownumber", "datatype" : "int", "Properties":{"Path":"$.rownumber"}},'
                    '    { "column" : "rowguid", "datatype" : "string", "Properties":{"Path":"$.rowguid"}},'
                    '    { "column" : "xdouble", "datatype" : "real", "Properties":{"Path":"$.xdouble"}},'
                    '    { "column" : "xfloat", "datatype" : "real", "Properties":{"Path":"$.xfloat"}},'
                    '    { "column" : "xbool", "datatype" : "bool", "Properties":{"Path":"$.xbool"}},'
                    '    { "column" : "xint16", "datatype" : "int", "Properties":{"Path":"$.xint16"}},'
                    '    { "column" : "xint32", "datatype" : "int", "Properties":{"Path":"$.xint32"}},'
                    '    { "column" : "xint64", "datatype" : "long", "Properties":{"Path":"$.xint64"}},'
                    '    { "column" : "xuint8", "datatype" : "long", "Properties":{"Path":"$.xuint8"}},'
                    '    { "column" : "xuint16", "datatype" : "long", "Properties":{"Path":"$.xuint16"}},'
                    '    { "column" : "xuint32", "datatype" : "long", "Properties":{"Path":"$.xuint32"}},'
                    '    { "column" : "xuint64", "datatype" : "long", "Properties":{"Path":"$.xuint64"}},'
                    '    { "column" : "xdate", "datatype" : "datetime", "Properties":{"Path":"$.xdate"}},'
                    '    { "column" : "xsmalltext", "datatype" : "string", "Properties":{"Path":"$.xsmalltext"}},'
                    '    { "column" : "xtext", "datatype" : "string", "Properties":{"Path":"$.xtext"}},'
                    '    { "column" : "xnumberAsText", "datatype" : "string", "Properties":{"Path":"$.rowguid"}},'
                    '    { "column" : "xtime", "datatype" : "timespan", "Properties":{"Path":"$.xtime"}},'
                    '    { "column" : "xtextWithNulls", "datatype" : "string", "Properties":{"Path":"$.xtextWithNulls"}},'
                    '    { "column" : "xdynamicWithNulls", "datatype" : "dynamic", "Properties":{"Path":"$.xdynamicWithNulls"}},'
                    ']'"""

    @staticmethod
    def get_file_path() -> str:
        current_dir = os.getcwd()
        path_parts = ["azure-kusto-ingest", "tests", "input"]
        missing_path_parts = []
        for path_part in path_parts:
            if path_part not in current_dir:
                missing_path_parts.append(path_part)
        return os.path.join(current_dir, *missing_path_parts)

    @classmethod
    def engine_kcsb_from_env(cls) -> KustoConnectionStringBuilder:
        if all([cls.app_id, cls.app_key, cls.auth_id]):
            return KustoConnectionStringBuilder.with_aad_application_key_authentication(cls.engine_cs, cls.app_id, cls.app_key, cls.auth_id)
        else:
            return KustoConnectionStringBuilder.with_interactive_login(cls.engine_cs)

    @classmethod
    def dm_kcsb_from_env(cls) -> KustoConnectionStringBuilder:
        if all([cls.app_id, cls.app_key, cls.auth_id]):
            return KustoConnectionStringBuilder.with_aad_application_key_authentication(cls.dm_cs, cls.app_id, cls.app_key, cls.auth_id)
        else:
            return KustoConnectionStringBuilder.with_interactive_login(cls.dm_cs)

    @classmethod
    def setup_class(cls):
        # DM CS can be composed from engine CS
        cls.engine_cs = os.environ.get("ENGINE_CONNECTION_STRING")
        cls.dm_cs = os.environ.get("DM_CONNECTION_STRING") or cls.engine_cs.replace("//", "//ingest-")
        cls.app_id = os.environ.get("APP_ID")
        cls.app_key = os.environ.get("APP_KEY")
        cls.auth_id = os.environ.get("AUTH_ID")
        cls.test_db = os.environ.get("TEST_DATABASE")
        cls.test_blob = os.environ.get("TEST_BLOB")

        if not all([cls.engine_cs, cls.dm_cs, cls.test_db]):
            raise unittest.SkipTest("E2E environment is missing")

        # Init clients
        python_version = "_".join([str(v) for v in sys.version_info[:3]])
        cls.test_table = "python_test_{0}_{1}_{2}".format(python_version, str(int(time.time())), random.randint(1, 100000))
        cls.streaming_test_table = "BigChunkus"
        cls.streaming_test_table_query = cls.streaming_test_table + " | order by timestamp"

        cls.client = KustoClient(cls.engine_kcsb_from_env())
        cls.ingest_client = QueuedIngestClient(cls.dm_kcsb_from_env())
        cls.streaming_ingest_client = KustoStreamingIngestClient(cls.engine_kcsb_from_env())

        cls.input_folder_path = cls.get_file_path()

        cls.csv_file_path = os.path.join(cls.input_folder_path, "dataset.csv")
        cls.tsv_file_path = os.path.join(cls.input_folder_path, "dataset.tsv")
        cls.zipped_csv_file_path = os.path.join(cls.input_folder_path, "dataset.csv.gz")
        cls.json_file_path = os.path.join(cls.input_folder_path, "dataset.json")
        cls.zipped_json_file_path = os.path.join(cls.input_folder_path, "dataset.jsonz.gz")

        with open(os.path.join(cls.input_folder_path, "big.json")) as f:
            cls.test_streaming_data = json.load(f)
        cls.current_count = 0

        cls.client.execute(
            cls.test_db,
            ".create table {0} (rownumber: int, rowguid: string, xdouble: real, xfloat: real, xbool: bool, xint16: int, xint32: int, xint64: long, xuint8: long, xuint16: long, xuint32: long, xuint64: long, xdate: datetime, xsmalltext: string, xtext: string, xnumberAsText: string, xtime: timespan, xtextWithNulls: string, xdynamicWithNulls: dynamic)".format(
                cls.test_table
            ),
        )
        cls.client.execute(
            cls.test_db, ".create table {0} ingestion json mapping 'JsonMapping' {1}".format(cls.test_table, cls.test_table_json_mapping_reference())
        )

    @classmethod
    def teardown_class(cls):
        cls.client.execute(cls.test_db, ".drop table {} ifexists".format(cls.test_table))

    @classmethod
    async def get_async_client(cls) -> AsyncKustoClient:
        return AsyncKustoClient(cls.engine_kcsb_from_env())

    # assertions
    @classmethod
    async def assert_rows_added(cls, expected: int, timeout=60):
        actual = 0
        while timeout > 0:
            time.sleep(1)
            timeout -= 1

            try:
                command = "{} | count".format(cls.test_table)
                response = cls.client.execute(cls.test_db, command)
                async_client = await cls.get_async_client()
                response_from_async = await async_client.execute(cls.test_db, command)
            except KustoServiceError:
                continue

            if response is not None:
                row = response.primary_results[0][0]
                row_async = response_from_async.primary_results[0][0]
                actual = int(row["Count"]) - cls.current_count
                # this is done to allow for data to arrive properly
                if actual >= expected:
                    assert row_async == row, "Mismatch answers between async('{0}') and sync('{1}') clients".format(
                        row_async.primary_results, row.primary_results
                    )
                    break

        cls.current_count += actual
        assert actual == expected, "Row count expected = {0}, while actual row count = {1}".format(expected, actual)

    @staticmethod
    def normalize_row(row):
        result = []
        for r in row:
            if type(r) == bool:
                result.append(int(r))
            elif type(r) == datetime:
                result.append(r.strftime("%Y-%m-%dT%H:%M:%SZ"))
            else:
                result.append(r)
        return result

    def test_streaming_query(self):
        result = self.client.execute_streaming_query(self.test_db, self.streaming_test_table_query + ";" + self.streaming_test_table_query)
        counter = 0

        result.set_skip_incomplete_tables(True)
        for primary in result.iter_primary_results():
            counter += 1
            for row in self.test_streaming_data:
                assert row == self.normalize_row(next(primary).to_list())

        assert counter == 2

        assert result.finished
        assert result.errors_count == 0
        assert result.get_exceptions() == []

    @pytest.mark.asyncio
    async def test_streaming_query_async(self):
        async with await self.get_async_client() as client:
            result = await client.execute_streaming_query(self.test_db, self.streaming_test_table_query + ";" + self.streaming_test_table_query)
            counter = 0

            result.set_skip_incomplete_tables(True)
            async for primary in result.iter_primary_results():
                counter += 1
                streaming_data_iter = iter(self.test_streaming_data)
                async for row in primary:
                    expected_row = next(streaming_data_iter, None)
                    if expected_row is None:
                        break

                    assert expected_row == self.normalize_row(row.to_list())

            assert counter == 2
            assert result.finished
            assert result.errors_count == 0
            assert result.get_exceptions() == []

    def test_streaming_query_internal(self):
        frames = self.client._execute_streaming_query_parsed(self.test_db, self.streaming_test_table_query)

        initial_frame = next(frames)
        expected_initial_frame = {
            "FrameType": FrameType.DataSetHeader,
            "IsProgressive": False,
            "Version": "v2.0",
        }
        assert initial_frame == expected_initial_frame
        query_props = next(frames)
        assert query_props["FrameType"] == FrameType.DataTable
        assert query_props["TableKind"] == WellKnownDataSet.QueryProperties.value
        assert type(query_props["Columns"]) == list
        assert type(query_props["Rows"]) == list
        assert len(query_props["Rows"][0]) == len(query_props["Columns"])

        primary_result = next(frames)
        assert primary_result["FrameType"] == FrameType.DataTable
        assert primary_result["TableKind"] == WellKnownDataSet.PrimaryResult.value
        assert type(primary_result["Columns"]) == list
        assert type(primary_result["Rows"]) != list

        row = next(primary_result["Rows"])
        assert len(row) == len(primary_result["Columns"])

    @pytest.mark.asyncio
    async def test_streaming_query_internal_async(self):
        async with await self.get_async_client() as client:
            frames = await client._execute_streaming_query_parsed(self.test_db, self.streaming_test_table_query)
            frames.__aiter__()
            initial_frame = await frames.__anext__()
            expected_initial_frame = {
                "FrameType": FrameType.DataSetHeader,
                "IsProgressive": False,
                "Version": "v2.0",
            }
            assert initial_frame == expected_initial_frame
            query_props = await frames.__anext__()
            assert query_props["FrameType"] == FrameType.DataTable
            assert query_props["TableKind"] == WellKnownDataSet.QueryProperties.value
            assert type(query_props["Columns"]) == list
            assert type(query_props["Rows"]) == list
            assert len(query_props["Rows"][0]) == len(query_props["Columns"])

            primary_result = await frames.__anext__()
            assert primary_result["FrameType"] == FrameType.DataTable
            assert primary_result["TableKind"] == WellKnownDataSet.PrimaryResult.value
            assert type(primary_result["Columns"]) == list
            assert type(primary_result["Rows"]) != list

            row = await primary_result["Rows"].__anext__()
            assert len(row) == len(primary_result["Columns"])

    @pytest.mark.asyncio
    async def test_csv_ingest_existing_table(self):
        csv_ingest_props = IngestionProperties(
            self.test_db,
            self.test_table,
            data_format=DataFormat.CSV,
            ingestion_mapping=self.get_test_table_csv_mappings(),
            report_level=ReportLevel.FailuresAndSuccesses,
            flush_immediately=True,
        )

        for f in [self.csv_file_path, self.zipped_csv_file_path]:
            self.ingest_client.ingest_from_file(f, csv_ingest_props)

        await self.assert_rows_added(20)

    @pytest.mark.asyncio
    async def test_json_ingest_existing_table(self):
        json_ingestion_props = IngestionProperties(
            self.test_db,
            self.test_table,
            flush_immediately=True,
            data_format=DataFormat.JSON,
            ingestion_mapping=self.test_table_json_mappings(),
            report_level=ReportLevel.FailuresAndSuccesses,
        )

        for f in [self.json_file_path, self.zipped_json_file_path]:
            self.ingest_client.ingest_from_file(f, json_ingestion_props)

        await self.assert_rows_added(4)

    @pytest.mark.asyncio
    async def test_ingest_complicated_props(self):
        validation_policy = ValidationPolicy(
            validation_options=ValidationOptions.ValidateCsvInputConstantColumns, validation_implications=ValidationImplications.Fail
        )
        json_ingestion_props = IngestionProperties(
            self.test_db,
            self.test_table,
            data_format=DataFormat.JSON,
            ingestion_mapping=self.test_table_json_mappings(),
            additional_tags=["a", "b"],
            ingest_if_not_exists=["aaaa", "bbbb"],
            ingest_by_tags=["ingestByTag"],
            drop_by_tags=["drop", "drop-by"],
            flush_immediately=False,
            report_level=ReportLevel.FailuresAndSuccesses,
            report_method=ReportMethod.Queue,
            validation_policy=validation_policy,
        )

        file_paths = [self.json_file_path, self.zipped_json_file_path]
        fds = [FileDescriptor(fp, 0, uuid.uuid4()) for fp in file_paths]

        for fd in fds:
            self.ingest_client.ingest_from_file(fd, json_ingestion_props)

        await self.assert_rows_added(4)

    @pytest.mark.asyncio
    async def test_json_ingestion_ingest_by_tag(self):
        json_ingestion_props = IngestionProperties(
            self.test_db,
            self.test_table,
            data_format=DataFormat.JSON,
            ingestion_mapping=self.test_table_json_mappings(),
            ingest_if_not_exists=["ingestByTag"],
            report_level=ReportLevel.FailuresAndSuccesses,
            drop_by_tags=["drop", "drop-by"],
            flush_immediately=True,
        )

        for f in [self.json_file_path, self.zipped_json_file_path]:
            self.ingest_client.ingest_from_file(f, json_ingestion_props)

        await self.assert_rows_added(0)

    @pytest.mark.asyncio
    async def test_tsv_ingestion_csv_mapping(self):
        tsv_ingestion_props = IngestionProperties(
            self.test_db,
            self.test_table,
            flush_immediately=True,
            data_format=DataFormat.TSV,
            ingestion_mapping=self.get_test_table_csv_mappings(),
            report_level=ReportLevel.FailuresAndSuccesses,
        )

        self.ingest_client.ingest_from_file(self.tsv_file_path, tsv_ingestion_props)

        await self.assert_rows_added(10)

    @pytest.mark.asyncio
    async def test_ingest_blob(self):
        if not self.test_blob:
            pytest.skip("Provide blob SAS uri with 'dataset.csv'")

        csv_ingest_props = IngestionProperties(
            self.test_db,
            self.test_table,
            data_format=DataFormat.CSV,
            ingestion_mapping=self.get_test_table_csv_mappings(),
            report_level=ReportLevel.FailuresAndSuccesses,
            flush_immediately=True,
        )

        blob_len = 1578
        self.ingest_client.ingest_from_blob(BlobDescriptor(self.test_blob, blob_len), csv_ingest_props)

        await self.assert_rows_added(10)

        # Don't provide size hint
        self.ingest_client.ingest_from_blob(BlobDescriptor(self.test_blob, size=None), csv_ingest_props)

        await self.assert_rows_added(10)

    @pytest.mark.asyncio
    async def test_streaming_ingest_from_opened_file(self):
        self.client.execute(self.test_db, CLEAR_DB_CACHE)
        ingestion_properties = IngestionProperties(database=self.test_db, table=self.test_table, data_format=DataFormat.CSV)

        with open(self.csv_file_path, "r") as stream:
            self.streaming_ingest_client.ingest_from_stream(stream, ingestion_properties=ingestion_properties)

        await self.assert_rows_added(10, timeout=120)

    @pytest.mark.asyncio
    async def test_streaming_ingest_from_csv_file(self):
        self.client.execute(self.test_db, CLEAR_DB_CACHE)
        ingestion_properties = IngestionProperties(database=self.test_db, table=self.test_table, flush_immediately=True, data_format=DataFormat.CSV)

        for f in [self.csv_file_path, self.zipped_csv_file_path]:
            self.streaming_ingest_client.ingest_from_file(f, ingestion_properties=ingestion_properties)

        await self.assert_rows_added(20, timeout=120)

    @pytest.mark.asyncio
    async def test_streaming_ingest_from_json_file(self):
        self.client.execute(self.test_db, CLEAR_DB_CACHE)
        ingestion_properties = IngestionProperties(
            database=self.test_db,
            table=self.test_table,
            flush_immediately=True,
            data_format=DataFormat.JSON,
            ingestion_mapping_reference="JsonMapping",
            ingestion_mapping_type=IngestionMappingType.JSON,
        )

        for f in [self.json_file_path, self.zipped_json_file_path]:
            self.streaming_ingest_client.ingest_from_file(f, ingestion_properties=ingestion_properties)

        await self.assert_rows_added(4, timeout=120)

    @pytest.mark.asyncio
    async def test_streaming_ingest_from_csv_io_streams(self):
        self.client.execute(self.test_db, CLEAR_DB_CACHE)
        ingestion_properties = IngestionProperties(database=self.test_db, table=self.test_table, data_format=DataFormat.CSV)
        byte_sequence = b'0,00000000-0000-0000-0001-020304050607,0,0,0,0,0,0,0,0,0,0,2014-01-01T01:01:01.0000000Z,Zero,"Zero",0,00:00:00,,null'
        bytes_stream = io.BytesIO(byte_sequence)
        self.streaming_ingest_client.ingest_from_stream(bytes_stream, ingestion_properties=ingestion_properties)

        str_sequence = '0,00000000-0000-0000-0001-020304050607,0,0,0,0,0,0,0,0,0,0,2014-01-01T01:01:01.0000000Z,Zero,"Zero",0,00:00:00,,null'
        str_stream = io.StringIO(str_sequence)
        self.streaming_ingest_client.ingest_from_stream(str_stream, ingestion_properties=ingestion_properties)

        await self.assert_rows_added(2, timeout=120)

    @pytest.mark.asyncio
    async def test_streaming_ingest_from_json_io_streams(self):
        ingestion_properties = IngestionProperties(
            database=self.test_db,
            table=self.test_table,
            data_format=DataFormat.JSON,
            flush_immediately=True,
            ingestion_mapping_reference="JsonMapping",
            ingestion_mapping_type=IngestionMappingType.JSON,
        )

        byte_sequence = b'{"rownumber": 0, "rowguid": "00000000-0000-0000-0001-020304050607", "xdouble": 0.0, "xfloat": 0.0, "xbool": 0, "xint16": 0, "xint32": 0, "xint64": 0, "xunit8": 0, "xuint16": 0, "xunit32": 0, "xunit64": 0, "xdate": "2014-01-01T01:01:01Z", "xsmalltext": "Zero", "xtext": "Zero", "xnumberAsText": "0", "xtime": "00:00:00", "xtextWithNulls": null, "xdynamicWithNulls": ""}'
        bytes_stream = io.BytesIO(byte_sequence)
        self.streaming_ingest_client.ingest_from_stream(bytes_stream, ingestion_properties=ingestion_properties)

        str_sequence = '{"rownumber": 0, "rowguid": "00000000-0000-0000-0001-020304050607", "xdouble": 0.0, "xfloat": 0.0, "xbool": 0, "xint16": 0, "xint32": 0, "xint64": 0, "xunit8": 0, "xuint16": 0, "xunit32": 0, "xunit64": 0, "xdate": "2014-01-01T01:01:01Z", "xsmalltext": "Zero", "xtext": "Zero", "xnumberAsText": "0", "xtime": "00:00:00", "xtextWithNulls": null, "xdynamicWithNulls": ""}'
        str_stream = io.StringIO(str_sequence)
        self.streaming_ingest_client.ingest_from_stream(str_stream, ingestion_properties=ingestion_properties)

        await self.assert_rows_added(2, timeout=120)

    @pytest.mark.asyncio
    async def test_streaming_ingest_from_dataframe(self):
        from pandas import DataFrame

        fields = [
            "rownumber",
            "rowguid",
            "xdouble",
            "xfloat",
            "xbool",
            "xint16",
            "xint32",
            "xint64",
            "xunit8",
            "xuint16",
            "xunit32",
            "xunit64",
            "xdate",
            "xsmalltext",
            "xtext",
            "xnumberAsText",
            "xtime",
            "xtextWithNulls",
            "xdynamicWithNulls",
        ]
        rows = [
            [0, "00000000-0000-0000-0001-020304050607", 0.0, 0.0, 0, 0, 0, 0, 0, 0, 0, 0, "2014-01-01T01:01:01Z", "Zero", "Zero", "0", "00:00:00", None, ""]
        ]
        df = DataFrame(data=rows, columns=fields)
        ingestion_properties = IngestionProperties(database=self.test_db, table=self.test_table, flush_immediately=True, data_format=DataFormat.CSV)
        self.ingest_client.ingest_from_dataframe(df, ingestion_properties)

        await self.assert_rows_added(1, timeout=120)

    def test_cloud_info(self):
        cloud_info = CloudSettings.get_cloud_info_for_cluster(self.engine_cs)
        assert cloud_info is not CloudSettings.DEFAULT_CLOUD
        assert cloud_info == CloudSettings.DEFAULT_CLOUD
        assert cloud_info is CloudSettings.get_cloud_info_for_cluster(self.engine_cs)

    def test_cloud_info_404(self):
        cloud_info = CloudSettings.get_cloud_info_for_cluster("https://www.microsoft.com")
        assert cloud_info is CloudSettings.DEFAULT_CLOUD<|MERGE_RESOLUTION|>--- conflicted
+++ resolved
@@ -18,10 +18,8 @@
 from azure.kusto.data._models import WellKnownDataSet
 from azure.kusto.data.aio import KustoClient as AsyncKustoClient
 from azure.kusto.data.exceptions import KustoServiceError
-<<<<<<< HEAD
 from azure.kusto.data.streaming_response import FrameType
-=======
->>>>>>> 8f54ed84
+
 from azure.kusto.ingest import (
     QueuedIngestClient,
     KustoStreamingIngestClient,

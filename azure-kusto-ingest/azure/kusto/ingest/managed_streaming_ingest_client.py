--- conflicted
+++ resolved
@@ -2,26 +2,19 @@
 from io import SEEK_SET
 from typing import AnyStr, IO, TYPE_CHECKING, Union
 
-<<<<<<< HEAD
+from tenacity import Retrying, _utils, stop_after_attempt, wait_random_exponential
+
 from azure.core.tracing.decorator import distributed_trace
 from azure.core.tracing import SpanKind
 
 from azure.kusto.data import KustoConnectionStringBuilder
-from azure.kusto.data.exceptions import KustoApiError
+from azure.kusto.data.exceptions import KustoApiError, KustoClosedError
 from azure.kusto.data._telemetry import KustoTracing
 
 
-from . import IngestionProperties, BlobDescriptor, StreamDescriptor, FileDescriptor
+from . import BlobDescriptor, FileDescriptor, IngestionProperties, StreamDescriptor
 from ._ingest_telemetry import IngestTracingAttributes
-from ._stream_extensions import read_until_size_or_end, chain_streams
-=======
-from tenacity import Retrying, _utils, stop_after_attempt, wait_random_exponential
-
-from azure.kusto.data import KustoConnectionStringBuilder
-from azure.kusto.data.exceptions import KustoApiError, KustoClosedError
-from . import BlobDescriptor, FileDescriptor, IngestionProperties, StreamDescriptor
 from ._stream_extensions import chain_streams, read_until_size_or_end
->>>>>>> 5405e81d
 from .base_ingest_client import BaseIngestClient, IngestionResult
 from .ingest_client import QueuedIngestClient
 from .streaming_ingest_client import KustoStreamingIngestClient
@@ -94,12 +87,11 @@
 
     @distributed_trace(kind=SpanKind.CLIENT)
     def ingest_from_file(self, file_descriptor: Union[FileDescriptor, str], ingestion_properties: IngestionProperties) -> IngestionResult:
-<<<<<<< HEAD
         file_descriptor = FileDescriptor.get_instance(file_descriptor)
         IngestTracingAttributes.set_ingest_descriptor_attributes(file_descriptor, ingestion_properties)
-=======
+
         super().ingest_from_file(file_descriptor, ingestion_properties)
->>>>>>> 5405e81d
+
 
         stream_descriptor = StreamDescriptor.from_file_descriptor(file_descriptor)
 
@@ -108,12 +100,10 @@
 
     @distributed_trace(kind=SpanKind.CLIENT)
     def ingest_from_stream(self, stream_descriptor: Union[StreamDescriptor, IO[AnyStr]], ingestion_properties: IngestionProperties) -> IngestionResult:
-<<<<<<< HEAD
         stream_descriptor = StreamDescriptor.get_instance(stream_descriptor)
         IngestTracingAttributes.set_ingest_descriptor_attributes(stream_descriptor, ingestion_properties)
-=======
+
         super().ingest_from_stream(stream_descriptor, ingestion_properties)
->>>>>>> 5405e81d
 
         stream_descriptor = BaseIngestClient._prepare_stream(stream_descriptor, ingestion_properties)
         stream = stream_descriptor.stream
@@ -160,12 +150,10 @@
         :param azure.kusto.ingest.BlobDescriptor blob_descriptor: An object that contains a description of the blob to be ingested.
         :param azure.kusto.ingest.IngestionProperties ingestion_properties: Ingestion properties.
         """
-<<<<<<< HEAD
         IngestTracingAttributes.set_ingest_descriptor_attributes(blob_descriptor, ingestion_properties)
-=======
+
         if self._is_closed:
             raise KustoClosedError()
->>>>>>> 5405e81d
 
         return self.queued_client.ingest_from_blob(blob_descriptor, ingestion_properties)
 

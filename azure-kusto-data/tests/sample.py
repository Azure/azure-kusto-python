﻿"""A simple example how to use KustoClient."""

from six import text_type
from azure.kusto.data import KustoClientFactory, KustoConnectionStringBuilder
from azure.kusto.data.exceptions import KustoServiceError

# TODO: this should become functional test at some point.

<<<<<<< HEAD
KUSTO_CLUSTER = text_type("https://help.kusto.windows.net")

# In case you want to authenticate with AAD application.
CLIENT_ID = text_type("<insert here your AAD application id>")
CLIENT_SECRET = text_type("<insert here your AAD application key>")
kcsb = KustoConnectionStringBuilder.with_aad_application_key_authentication(
    KUSTO_CLUSTER, CLIENT_ID, CLIENT_SECRET
)
KUSTO_CLIENT = KustoClientFactory.create_csl_provider(kcsb)
=======
KUSTO_CLUSTER = "https://help.kusto.windows.net"

# In case you want to authenticate with AAD application.
CLIENT_ID = "<insert here your AAD application id>"
CLIENT_SECRET = "<insert here your AAD application key>"
KUSTO_CLIENT = KustoClient(
    kusto_cluster=KUSTO_CLUSTER, client_id=CLIENT_ID, client_secret=CLIENT_SECRET
)
>>>>>>> c7c78cf2

# In case you want to authenticate with the logged in AAD user.
kcsb = KustoConnectionStringBuilder.with_aad_device_authentication(KUSTO_CLUSTER)
KUSTO_CLIENT = KustoClientFactory.create_csl_provider(kcsb)

KUSTO_DATABASE = "Samples"
KUSTO_QUERY = "StormEvents | take 10"

RESPONSE = KUSTO_CLIENT.execute(KUSTO_DATABASE, KUSTO_QUERY)
for row in RESPONSE.iter_all():
    print(row[0], " ", row["EventType"])

# Query is too big to be executed
KUSTO_QUERY = "StormEvents"
try:
    RESPONSE = KUSTO_CLIENT.execute(KUSTO_DATABASE, KUSTO_QUERY)
except KustoServiceError as error:
    print("2. Error:", error)
    print("2. Is semantic error:", error.is_semantic_error())
    print("2. Has partial results:", error.has_partial_results())
    print("2. Result size:", len(list(error.get_partial_results().iter_all())))

RESPONSE = KUSTO_CLIENT.execute(KUSTO_DATABASE, KUSTO_QUERY, accept_partial_results=True)
print("3. Response has exception:", RESPONSE.has_exceptions())
print("3. Exceptions:", RESPONSE.get_exceptions())
print("3. Result size:", len(list(RESPONSE.iter_all())))

# Query has semantic error
KUSTO_QUERY = "StormEvents | where foo = bar"
try:
    RESPONSE = KUSTO_CLIENT.execute(KUSTO_DATABASE, KUSTO_QUERY)
except KustoServiceError as error:
    print("4. Error:", error)
    print("4. Is semantic error:", error.is_semantic_error())
    print("4. Has partial results:", error.has_partial_results())

# Testing data frames
<<<<<<< HEAD
kcsb = KustoConnectionStringBuilder.with_aad_device_authentication(
    text_type("https://kustolab.kusto.windows.net")
)
KUSTO_CLIENT = KustoClientFactory.create_csl_provider(kcsb)
=======
KUSTO_CLIENT = KustoClient("https://kustolab.kusto.windows.net")
>>>>>>> c7c78cf2
RESPONSE = KUSTO_CLIENT.execute("ML", ".show version")
QUERY = """
let max_t = datetime(2016-09-03);
service_traffic
| make-series num=count() on TimeStamp in range(max_t-5d, max_t, 1h) by OsVer
"""
DATA_FRAME = KUSTO_CLIENT.execute_query("ML", QUERY).to_dataframe()
<|MERGE_RESOLUTION|>--- conflicted
+++ resolved
@@ -1,80 +1,65 @@
-﻿"""A simple example how to use KustoClient."""
-
-from six import text_type
-from azure.kusto.data import KustoClientFactory, KustoConnectionStringBuilder
-from azure.kusto.data.exceptions import KustoServiceError
-
-# TODO: this should become functional test at some point.
-
-<<<<<<< HEAD
-KUSTO_CLUSTER = text_type("https://help.kusto.windows.net")
-
-# In case you want to authenticate with AAD application.
-CLIENT_ID = text_type("<insert here your AAD application id>")
-CLIENT_SECRET = text_type("<insert here your AAD application key>")
-kcsb = KustoConnectionStringBuilder.with_aad_application_key_authentication(
-    KUSTO_CLUSTER, CLIENT_ID, CLIENT_SECRET
-)
-KUSTO_CLIENT = KustoClientFactory.create_csl_provider(kcsb)
-=======
-KUSTO_CLUSTER = "https://help.kusto.windows.net"
-
-# In case you want to authenticate with AAD application.
-CLIENT_ID = "<insert here your AAD application id>"
-CLIENT_SECRET = "<insert here your AAD application key>"
-KUSTO_CLIENT = KustoClient(
-    kusto_cluster=KUSTO_CLUSTER, client_id=CLIENT_ID, client_secret=CLIENT_SECRET
-)
->>>>>>> c7c78cf2
-
-# In case you want to authenticate with the logged in AAD user.
-kcsb = KustoConnectionStringBuilder.with_aad_device_authentication(KUSTO_CLUSTER)
-KUSTO_CLIENT = KustoClientFactory.create_csl_provider(kcsb)
-
-KUSTO_DATABASE = "Samples"
-KUSTO_QUERY = "StormEvents | take 10"
-
-RESPONSE = KUSTO_CLIENT.execute(KUSTO_DATABASE, KUSTO_QUERY)
-for row in RESPONSE.iter_all():
-    print(row[0], " ", row["EventType"])
-
-# Query is too big to be executed
-KUSTO_QUERY = "StormEvents"
-try:
-    RESPONSE = KUSTO_CLIENT.execute(KUSTO_DATABASE, KUSTO_QUERY)
-except KustoServiceError as error:
-    print("2. Error:", error)
-    print("2. Is semantic error:", error.is_semantic_error())
-    print("2. Has partial results:", error.has_partial_results())
-    print("2. Result size:", len(list(error.get_partial_results().iter_all())))
-
-RESPONSE = KUSTO_CLIENT.execute(KUSTO_DATABASE, KUSTO_QUERY, accept_partial_results=True)
-print("3. Response has exception:", RESPONSE.has_exceptions())
-print("3. Exceptions:", RESPONSE.get_exceptions())
-print("3. Result size:", len(list(RESPONSE.iter_all())))
-
-# Query has semantic error
-KUSTO_QUERY = "StormEvents | where foo = bar"
-try:
-    RESPONSE = KUSTO_CLIENT.execute(KUSTO_DATABASE, KUSTO_QUERY)
-except KustoServiceError as error:
-    print("4. Error:", error)
-    print("4. Is semantic error:", error.is_semantic_error())
-    print("4. Has partial results:", error.has_partial_results())
-
-# Testing data frames
-<<<<<<< HEAD
-kcsb = KustoConnectionStringBuilder.with_aad_device_authentication(
-    text_type("https://kustolab.kusto.windows.net")
-)
-KUSTO_CLIENT = KustoClientFactory.create_csl_provider(kcsb)
-=======
-KUSTO_CLIENT = KustoClient("https://kustolab.kusto.windows.net")
->>>>>>> c7c78cf2
-RESPONSE = KUSTO_CLIENT.execute("ML", ".show version")
-QUERY = """
-let max_t = datetime(2016-09-03);
-service_traffic
-| make-series num=count() on TimeStamp in range(max_t-5d, max_t, 1h) by OsVer
-"""
-DATA_FRAME = KUSTO_CLIENT.execute_query("ML", QUERY).to_dataframe()
+﻿"""A simple example how to use KustoClient."""
+
+from six import text_type
+from azure.kusto.data import KustoClient, KustoConnectionStringBuilder
+from azure.kusto.data.exceptions import KustoServiceError
+
+# TODO: this should become functional test at some point.
+
+KUSTO_CLUSTER = text_type("https://help.kusto.windows.net")
+
+# In case you want to authenticate with AAD application.
+CLIENT_ID = text_type("<insert here your AAD application id>")
+CLIENT_SECRET = text_type("<insert here your AAD application key>")
+kcsb = KustoConnectionStringBuilder.with_aad_application_key_authentication(
+    KUSTO_CLUSTER, CLIENT_ID, CLIENT_SECRET
+)
+KUSTO_CLIENT = KustoClient(kcsb)
+
+# In case you want to authenticate with the logged in AAD user.
+kcsb = KustoConnectionStringBuilder.with_aad_device_authentication(KUSTO_CLUSTER)
+KUSTO_CLIENT = KustoClient(kcsb)
+
+KUSTO_DATABASE = "Samples"
+KUSTO_QUERY = "StormEvents | take 10"
+
+RESPONSE = KUSTO_CLIENT.execute(KUSTO_DATABASE, KUSTO_QUERY)
+for row in RESPONSE.iter_all():
+    print(row[0], " ", row["EventType"])
+
+# Query is too big to be executed
+KUSTO_QUERY = "StormEvents"
+try:
+    RESPONSE = KUSTO_CLIENT.execute(KUSTO_DATABASE, KUSTO_QUERY)
+except KustoServiceError as error:
+    print("2. Error:", error)
+    print("2. Is semantic error:", error.is_semantic_error())
+    print("2. Has partial results:", error.has_partial_results())
+    print("2. Result size:", len(list(error.get_partial_results().iter_all())))
+
+RESPONSE = KUSTO_CLIENT.execute(KUSTO_DATABASE, KUSTO_QUERY, accept_partial_results=True)
+print("3. Response has exception:", RESPONSE.has_exceptions())
+print("3. Exceptions:", RESPONSE.get_exceptions())
+print("3. Result size:", len(list(RESPONSE.iter_all())))
+
+# Query has semantic error
+KUSTO_QUERY = "StormEvents | where foo = bar"
+try:
+    RESPONSE = KUSTO_CLIENT.execute(KUSTO_DATABASE, KUSTO_QUERY)
+except KustoServiceError as error:
+    print("4. Error:", error)
+    print("4. Is semantic error:", error.is_semantic_error())
+    print("4. Has partial results:", error.has_partial_results())
+
+# Testing data frames
+kcsb = KustoConnectionStringBuilder.with_aad_device_authentication(
+    text_type("https://kustolab.kusto.windows.net")
+)
+KUSTO_CLIENT = KustoClient(kcsb)
+RESPONSE = KUSTO_CLIENT.execute("ML", ".show version")
+QUERY = """
+let max_t = datetime(2016-09-03);
+service_traffic
+| make-series num=count() on TimeStamp in range(max_t-5d, max_t, 1h) by OsVer
+"""
+DATA_FRAME = KUSTO_CLIENT.execute_query("ML", QUERY).to_dataframe()
--- conflicted
+++ resolved
@@ -152,35 +152,6 @@
         if not isinstance(file_descriptor, FileDescriptor):
             descriptor = FileDescriptor(file_descriptor)
         else:
-<<<<<<< HEAD
-            stream = new_descriptor.stream
-
-        if not new_descriptor.is_compressed and ingestion_properties.format.compressible:
-            zipped_stream = BytesIO()
-            buffer = stream.read()
-            with GzipFile(filename="data", fileobj=zipped_stream, mode="wb") as f_out:
-                if isinstance(buffer, str):
-                    data = bytes(buffer, "utf-8")
-                    f_out.write(data)
-                else:
-                    f_out.write(buffer)
-            zipped_stream.seek(0)
-            new_descriptor.is_compressed = True
-            new_descriptor.stream_name += ".gz"
-            stream = zipped_stream
-        new_descriptor.stream = stream
-
-        return new_descriptor
-
-    def close(self) -> None:
-        self._is_closed = True
-
-    def __enter__(self):
-        return self
-
-    def __exit__(self, exc_type, exc_val, exc_tb):
-        self.close()
-=======
             descriptor = file_descriptor
 
         should_compress = BaseIngestClient._should_compress(descriptor, ingestion_properties)
@@ -192,4 +163,12 @@
         Checks if descriptor should be compressed based on ingestion properties and current format
         """
         return not new_descriptor.is_compressed and ingestion_properties.format.compressible
->>>>>>> 3be500d8
+
+    def close(self) -> None:
+        self._is_closed = True
+
+    def __enter__(self):
+        return self
+
+    def __exit__(self, exc_type, exc_val, exc_tb):
+        self.close()
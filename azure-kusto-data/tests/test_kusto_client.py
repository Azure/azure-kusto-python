# Copyright (c) Microsoft Corporation.
# Licensed under the MIT License
import sys
<<<<<<< HEAD
import unittest
=======
>>>>>>> 35e23cef

import pytest
from mock import patch

from azure.kusto.data import KustoClient, ClientRequestProperties
<<<<<<< HEAD
from azure.kusto.data.exceptions import KustoMultiApiError
from azure.kusto.data.helpers import dataframe_from_result_table
from tests.kusto_client_common import KustoClientTestsMixin, mocked_requests_post
=======
from azure.kusto.data.exceptions import KustoServiceError
from azure.kusto.data.helpers import dataframe_from_result_table
from azure.kusto.data.response import KustoStreamingResponseDataSet
from tests.kusto_client_common import KustoClientTestsMixin, mocked_requests_post, get_response_first_primary_result, get_table_first_row
>>>>>>> 35e23cef

PANDAS = False
try:
    import pandas

    PANDAS = True
except:
    pass


@pytest.fixture(params=[KustoClient.execute_query, KustoClient.execute_streaming_query])
def method(request):
    return request.param


class TestKustoClient(KustoClientTestsMixin):
    """Tests class for KustoClient API"""

    @patch("requests.Session.post", side_effect=mocked_requests_post)
    def test_sanity_query(self, mock_post, method):
        """Test query V2."""
        client = KustoClient(self.HOST)
        response = method.__call__(client, "PythonTest", "Deft")
        self._assert_sanity_query_response(response)

    @patch("requests.Session.post", side_effect=mocked_requests_post)
    def test_sanity_control_command(self, mock_post):
        """Tests contol command."""
        client = KustoClient(self.HOST)
        response = client.execute_mgmt("NetDefaultDB", ".show version")
        self._assert_sanity_control_command_response(response)

    @pytest.mark.skipif(not PANDAS, reason="requires pandas")
    @patch("requests.Session.post", side_effect=mocked_requests_post)
    def test_sanity_data_frame(self, mock_post, method):
        """Tests KustoResponse to pandas.DataFrame."""
        client = KustoClient(self.HOST)
        response = method.__call__(client, "PythonTest", "Deft")
        data_frame = dataframe_from_result_table(get_response_first_primary_result(response))
        self._assert_sanity_data_frame_response(data_frame)

    @patch("requests.Session.post", side_effect=mocked_requests_post)
    def test_partial_results(self, mock_post, method):
        """Tests partial results."""
        client = KustoClient(self.HOST)
        query = """set truncationmaxrecords = 5;
range x from 1 to 10 step 1"""
        properties = ClientRequestProperties()
        properties.set_option(ClientRequestProperties.results_defer_partial_query_failures_option_name, False)
<<<<<<< HEAD
        self.assertRaises(KustoMultiApiError, client.execute_query, "PythonTest", query, properties)
=======
        with pytest.raises(KustoServiceError):
            response = method.__call__(client, "PythonTest", query, properties=properties)
            if type(response) == KustoStreamingResponseDataSet:
                results = list(get_response_first_primary_result(response))
>>>>>>> 35e23cef
        properties.set_option(ClientRequestProperties.results_defer_partial_query_failures_option_name, True)
        response = method.__call__(client, "PythonTest", query, properties=properties)
        self._assert_partial_results_response(response)

    @patch("requests.Session.post", side_effect=mocked_requests_post)
    def test_admin_then_query(self, mock_post):
        """Tests admin then query."""
        client = KustoClient(self.HOST)
        query = ".show tables | project DatabaseName, TableName"
        response = client.execute_mgmt("PythonTest", query)
        self._assert_admin_then_query_response(response)

    @patch("requests.Session.post", side_effect=mocked_requests_post)
    def test_dynamic(self, mock_post, method):
        """Tests dynamic responses."""
        client = KustoClient(self.HOST)
        query = """print dynamic(123), dynamic("123"), dynamic("test bad json"),"""
        """ dynamic(null), dynamic('{"rowId":2,"arr":[0,2]}'), dynamic({"rowId":2,"arr":[0,2]})"""
        row = get_table_first_row(get_response_first_primary_result(method.__call__(client, "PythonTest", query)))
        self._assert_dynamic_response(row)

    @patch("requests.Session.post", side_effect=mocked_requests_post)
    def test_empty_result(self, mock_post, method):
        """Tests dynamic responses."""
        client = KustoClient(self.HOST)
        query = """print 'a' | take 0"""
        response = method.__call__(client, "PythonTest", query)
        assert get_response_first_primary_result(response)

    @patch("requests.Session.post", side_effect=mocked_requests_post)
    def test_null_values_in_data(self, mock_post, method):
        """Tests response with null values in non nullable column types"""
        client = KustoClient(self.HOST)
        query = "PrimaryResultName"
        response = method.__call__(client, "PythonTest", query)

        assert response is not None

    @patch("requests.Session.post", side_effect=mocked_requests_post)
    def test_unidentifiable_os(self, mock_post, method):
        """Tests unidentifiable OS doesn't fail when composing its socket options"""
        with patch.object(sys, "platform", "win3.1"):
            client = KustoClient("https://somecluster.kusto.windows.net")
            query = """print dynamic(123)"""
            row = get_table_first_row(get_response_first_primary_result(method.__call__(client, "PythonTest", query)))
            assert isinstance(row[0], int)

    @patch("requests.Session.post", side_effect=mocked_requests_post)
    def test_identifiable_os(self, mock_post, method):
        """Tests identifiable OS doesn't fail when composing its socket options"""
        with patch.object(sys, "platform", "win32"):
            client = KustoClient("https://somecluster.kusto.windows.net")
            query = """print dynamic(123)"""
            row = get_table_first_row(get_response_first_primary_result(method.__call__(client, "PythonTest", query)))
            assert isinstance(row[0], int)<|MERGE_RESOLUTION|>--- conflicted
+++ resolved
@@ -1,25 +1,16 @@
 # Copyright (c) Microsoft Corporation.
 # Licensed under the MIT License
 import sys
-<<<<<<< HEAD
 import unittest
-=======
->>>>>>> 35e23cef
 
 import pytest
 from mock import patch
 
 from azure.kusto.data import KustoClient, ClientRequestProperties
-<<<<<<< HEAD
 from azure.kusto.data.exceptions import KustoMultiApiError
-from azure.kusto.data.helpers import dataframe_from_result_table
-from tests.kusto_client_common import KustoClientTestsMixin, mocked_requests_post
-=======
-from azure.kusto.data.exceptions import KustoServiceError
 from azure.kusto.data.helpers import dataframe_from_result_table
 from azure.kusto.data.response import KustoStreamingResponseDataSet
 from tests.kusto_client_common import KustoClientTestsMixin, mocked_requests_post, get_response_first_primary_result, get_table_first_row
->>>>>>> 35e23cef
 
 PANDAS = False
 try:
@@ -69,14 +60,14 @@
 range x from 1 to 10 step 1"""
         properties = ClientRequestProperties()
         properties.set_option(ClientRequestProperties.results_defer_partial_query_failures_option_name, False)
-<<<<<<< HEAD
-        self.assertRaises(KustoMultiApiError, client.execute_query, "PythonTest", query, properties)
-=======
-        with pytest.raises(KustoServiceError):
+        with pytest.raises(KustoMultiApiError) as e:
             response = method.__call__(client, "PythonTest", query, properties=properties)
             if type(response) == KustoStreamingResponseDataSet:
                 results = list(get_response_first_primary_result(response))
->>>>>>> 35e23cef
+        errors = e.value.get_api_errors()
+        assert len(errors) == 1
+        assert errors[0].code == "LimitsExceeded"
+
         properties.set_option(ClientRequestProperties.results_defer_partial_query_failures_option_name, True)
         response = method.__call__(client, "PythonTest", query, properties=properties)
         self._assert_partial_results_response(response)

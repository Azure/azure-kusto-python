--- conflicted
+++ resolved
@@ -8,11 +8,7 @@
 
 
 class FileDescriptor(object):
-<<<<<<< HEAD
-    """ A class that defines a file to ingest. """
-=======
     """A class that defines a file to ingest."""
->>>>>>> c7c78cf2
 
     def __init__(self, path, size=0, deleteSourcesOnSuccess=False):
         self.path = path
@@ -43,11 +39,7 @@
 
 
 class BlobDescriptor(object):
-<<<<<<< HEAD
-    """ A class that defines a blob to ingest. """
-=======
     """A class that defines a blob to ingest."""
->>>>>>> c7c78cf2
 
     def __init__(self, path, size):
         self.path = path

--- conflicted
+++ resolved
@@ -13,11 +13,7 @@
     strategy:
       fail-fast: false
       matrix:
-<<<<<<< HEAD
         python-version: [ '3.7', '3.8', '3.9', '3.10', '3.11', '3.12' ]
-=======
-        python-version: [ '3.7', '3.8', '3.9', '3.10', '3.11' ]
->>>>>>> 20ae9cc3
     env:
       PYTHON: ${{ matrix.python-version }}
 

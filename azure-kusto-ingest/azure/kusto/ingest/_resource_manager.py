# Copyright (c) Microsoft Corporation.
# Licensed under the MIT License
import re
from datetime import datetime, timedelta
from typing import List
from tenacity import retry_if_exception_type, stop_after_attempt, Retrying, wait_random_exponential

from azure.kusto.data import KustoClient
from azure.kusto.data._models import KustoResultTable
from azure.kusto.data._telemetry import KustoTracing, KustoTracingAttributes
from azure.kusto.data.exceptions import KustoThrottlingError

_URI_FORMAT = re.compile("https://(\\w+).(queue|blob|table).(core.\\w+.\\w+)/([\\w,-]+)\\?(.*)")
_SHOW_VERSION = ".show version"
_SERVICE_TYPE_COLUMN_NAME = "ServiceType"


class _ResourceUri:
    def __init__(self, storage_account_name: str, object_type: str, endpoint_suffix: str, object_name: str, sas: str):
        self.storage_account_name = storage_account_name
        self.object_type = object_type
        self.endpoint_suffix = endpoint_suffix
        self.object_name = object_name
        self.sas = sas

    @classmethod
    def parse(cls, uri):
        """Parses uri into a ResourceUri object"""
        match = _URI_FORMAT.search(uri)
        return cls(match.group(1), match.group(2), match.group(3), match.group(4), match.group(5))

    @property
    def uri(self) -> str:
        return "https://{0.storage_account_name}.{0.object_type}.{0.endpoint_suffix}/{0.object_name}".format(self)

    @property
    def account_uri(self) -> str:
        return "https://{0.storage_account_name}.{0.object_type}.{0.endpoint_suffix}/?{0.sas}".format(self)

    def __str__(self):
        return "https://{0.storage_account_name}.{0.object_type}.{0.endpoint_suffix}/{0.object_name}?{0.sas}"


class _IngestClientResources:
    def __init__(
        self,
        secured_ready_for_aggregation_queues: List[_ResourceUri] = None,
        failed_ingestions_queues: List[_ResourceUri] = None,
        successful_ingestions_queues: List[_ResourceUri] = None,
        containers: List[_ResourceUri] = None,
        status_tables: List[_ResourceUri] = None,
    ):
        self.secured_ready_for_aggregation_queues = secured_ready_for_aggregation_queues
        self.failed_ingestions_queues = failed_ingestions_queues
        self.successful_ingestions_queues = successful_ingestions_queues
        self.containers = containers
        self.status_tables = status_tables

    def is_applicable(self):
        resources = [
            self.secured_ready_for_aggregation_queues,
            self.failed_ingestions_queues,
            self.failed_ingestions_queues,
            self.containers,
            self.status_tables,
        ]
        return all(resources)


class _ResourceManager:
    def __init__(self, kusto_client: KustoClient):
        self._kusto_client = kusto_client
        self._refresh_period = timedelta(hours=1)

        self._ingest_client_resources = None
        self._ingest_client_resources_last_update = None

        self._authorization_context = None
        self._authorization_context_last_update = None

        self.__set_throttling_settings()

    def close(self):
        self._kusto_client.close()

    def __set_throttling_settings(self, num_of_attempts: int = 4, max_seconds_per_retry: float = 30):
        self._retryer = Retrying(
            wait=wait_random_exponential(max=max_seconds_per_retry),
            retry=retry_if_exception_type(KustoThrottlingError),
            stop=stop_after_attempt(num_of_attempts),
            reraise=True,
        )

    def _refresh_ingest_client_resources(self):
        if (
            not self._ingest_client_resources
            or (self._ingest_client_resources_last_update + self._refresh_period) <= datetime.utcnow()
            or not self._ingest_client_resources.is_applicable()
        ):
            self._ingest_client_resources = self._get_ingest_client_resources_from_service()
            self._ingest_client_resources_last_update = datetime.utcnow()

    def _get_resource_by_name(self, table: KustoResultTable, resource_name: str):
        return [_ResourceUri.parse(row["StorageRoot"]) for row in table if row["ResourceTypeName"] == resource_name]

<<<<<<< HEAD
    def _get_ingest_client_resources_from_service(self):
        # trace all calls to get ingestion resources
        trace_get_ingestion_resources = KustoTracing.prepare_func_tracing(
            self._kusto_client.execute,
            name_of_span="_ResourceManager.get_ingestion_resources",
            tracing_attributes=KustoTracingAttributes.create_cluster_attributes(self._kusto_client._kusto_cluster),
        )
        result = self._retryer(trace_get_ingestion_resources, "NetDefaultDB", ".get ingestion resources")
=======
    def _get_ingest_client_resources_from_service(self) -> _IngestClientResources:
        result = self._retryer(self._kusto_client.execute, "NetDefaultDB", ".get ingestion resources")
>>>>>>> 5405e81d
        table = result.primary_results[0]

        secured_ready_for_aggregation_queues = self._get_resource_by_name(table, "SecuredReadyForAggregationQueue")
        failed_ingestions_queues = self._get_resource_by_name(table, "FailedIngestionsQueue")
        successful_ingestions_queues = self._get_resource_by_name(table, "SuccessfulIngestionsQueue")
        containers = self._get_resource_by_name(table, "TempStorage")
        status_tables = self._get_resource_by_name(table, "IngestionsStatusTable")

        return _IngestClientResources(secured_ready_for_aggregation_queues, failed_ingestions_queues, successful_ingestions_queues, containers, status_tables)

    def _refresh_authorization_context(self):
        if (
            not self._authorization_context
            or self._authorization_context.isspace()
            or (self._authorization_context_last_update + self._refresh_period) <= datetime.utcnow()
        ):
            self._authorization_context = self._get_authorization_context_from_service()
            self._authorization_context_last_update = datetime.utcnow()

    def _get_authorization_context_from_service(self):
        # trace all calls to get identity token
        trace_get_identity_token = KustoTracing.prepare_func_tracing(
            self._kusto_client.execute,
            name_of_span="_ResourceManager.get_identity_token",
            tracing_attributes=KustoTracingAttributes.create_cluster_attributes(self._kusto_client._kusto_cluster),
        )
        result = self._retryer(trace_get_identity_token, "NetDefaultDB", ".get kusto identity token")
        return result.primary_results[0][0]["AuthorizationContext"]

    def get_ingestion_queues(self) -> List[_ResourceUri]:
        self._refresh_ingest_client_resources()
        return self._ingest_client_resources.secured_ready_for_aggregation_queues

    def get_failed_ingestions_queues(self) -> List[_ResourceUri]:
        self._refresh_ingest_client_resources()
        return self._ingest_client_resources.failed_ingestions_queues

    def get_successful_ingestions_queues(self) -> List[_ResourceUri]:
        self._refresh_ingest_client_resources()
        return self._ingest_client_resources.successful_ingestions_queues

    def get_containers(self) -> List[_ResourceUri]:
        self._refresh_ingest_client_resources()
        return self._ingest_client_resources.containers

    def get_ingestions_status_tables(self) -> List[_ResourceUri]:
        self._refresh_ingest_client_resources()
        return self._ingest_client_resources.status_tables

    def get_authorization_context(self):
        self._refresh_authorization_context()
        return self._authorization_context

    def retrieve_service_type(self):
        try:
            command_result = self._kusto_client.execute("NetDefaultDB", _SHOW_VERSION)
            return command_result.primary_results[0][0][_SERVICE_TYPE_COLUMN_NAME]
        except (TypeError, KeyError):
            return ""

    def set_proxy(self, proxy_url: str):
        self._kusto_client.set_proxy(proxy_url)<|MERGE_RESOLUTION|>--- conflicted
+++ resolved
@@ -103,7 +103,6 @@
     def _get_resource_by_name(self, table: KustoResultTable, resource_name: str):
         return [_ResourceUri.parse(row["StorageRoot"]) for row in table if row["ResourceTypeName"] == resource_name]
 
-<<<<<<< HEAD
     def _get_ingest_client_resources_from_service(self):
         # trace all calls to get ingestion resources
         trace_get_ingestion_resources = KustoTracing.prepare_func_tracing(
@@ -112,10 +111,6 @@
             tracing_attributes=KustoTracingAttributes.create_cluster_attributes(self._kusto_client._kusto_cluster),
         )
         result = self._retryer(trace_get_ingestion_resources, "NetDefaultDB", ".get ingestion resources")
-=======
-    def _get_ingest_client_resources_from_service(self) -> _IngestClientResources:
-        result = self._retryer(self._kusto_client.execute, "NetDefaultDB", ".get ingestion resources")
->>>>>>> 5405e81d
         table = result.primary_results[0]
 
         secured_ready_for_aggregation_queues = self._get_resource_by_name(table, "SecuredReadyForAggregationQueue")

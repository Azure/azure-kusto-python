# Copyright (c) Microsoft Corporation.
# Licensed under the MIT License
from enum import Enum


class IngestionMappingKind(Enum):
    CSV = "Csv"
    JSON = "Json"
    AVRO = "Avro"
    APACHEAVRO = "ApacheAvro"
    PARQUET = "Parquet"
    SSTREAM = "SStream"
    ORC = "Orc"
    W3CLOGFILE = "W3CLogFile"
    UNKNOWN = "Unknown"


class DataFormat(Enum):
    """All data formats supported by Kusto."""

<<<<<<< HEAD
    CSV = ("csv", IngestionMappingKind.CSV, True)
    TSV = ("tsv", IngestionMappingKind.CSV, True)
    SCSV = ("scsv", IngestionMappingKind.CSV, True)
    SOHSV = ("sohsv", IngestionMappingKind.CSV, True)
    PSV = ("psv", IngestionMappingKind.CSV, True)
    TXT = ("txt", IngestionMappingKind.CSV, True)
    TSVE = ("tsve", IngestionMappingKind.CSV, True)
    JSON = ("json", IngestionMappingKind.JSON, True)
    SINGLEJSON = ("singlejson", IngestionMappingKind.JSON, True)
    MULTIJSON = ("multijson", IngestionMappingKind.JSON, True)
    AVRO = ("avro", IngestionMappingKind.AVRO, True)
    APACHEAVRO = ("apacheavro", IngestionMappingKind.APACHEAVRO, True)
    PARQUET = ("parquet", IngestionMappingKind.PARQUET, False)
    SSTREAM = ("sstream", IngestionMappingKind.SSTREAM, False)
    ORC = ("orc", IngestionMappingKind.ORC, False)
    RAW = ("raw", IngestionMappingKind.CSV, True)
    W3CLOGFILE = ("w3clogfile", IngestionMappingKind.W3CLOGFILE, True)

    def __init__(self, kusto_value: str, ingestion_mapping_kind: IngestionMappingKind, compressible: bool):
        self.kusto_value = kusto_value  # Formatted how Kusto Service expects it
        self.ingestion_mapping_kind = ingestion_mapping_kind
        # Deprecated - will probably be removed soon
=======
    CSV = ("csv", IngestionMappingKind.CSV, False, True)
    TSV = ("tsv", IngestionMappingKind.CSV, False, True)
    SCSV = ("scsv", IngestionMappingKind.CSV, False, True)
    SOHSV = ("sohsv", IngestionMappingKind.CSV, False, True)
    PSV = ("psv", IngestionMappingKind.CSV, False, True)
    TXT = ("txt", IngestionMappingKind.CSV, False, True)
    TSVE = ("tsve", IngestionMappingKind.CSV, False, True)
    JSON = ("json", IngestionMappingKind.JSON, True, True)
    SINGLEJSON = ("singlejson", IngestionMappingKind.JSON, True, True)
    MULTIJSON = ("multijson", IngestionMappingKind.JSON, True, True)
    AVRO = ("avro", IngestionMappingKind.AVRO, True, True)
    APACHEAVRO = ("apacheavro", IngestionMappingKind.APACHEAVRO, False, True)
    PARQUET = ("parquet", IngestionMappingKind.PARQUET, False, False)
    SSTREAM = ("sstream", IngestionMappingKind.SSTREAM, False, False)
    ORC = ("orc", IngestionMappingKind.ORC, False, False)
    RAW = ("raw", IngestionMappingKind.CSV, False, True)
    W3CLOGFILE = ("w3clogfile", IngestionMappingKind.W3CLOGFILE, False, True)

    def __init__(self, kusto_value: str, ingestion_mapping_kind: IngestionMappingKind, mapping_required: bool, compressible: bool):
        self.kusto_value = kusto_value  # Formatted how Kusto Service expects it
        self.ingestion_mapping_kind = ingestion_mapping_kind
        # Deprecated - will probably be removed soon
        self._mapping_required = mapping_required
>>>>>>> 69a24050
        self.compressible = compressible  # Binary formats should not be compressed<|MERGE_RESOLUTION|>--- conflicted
+++ resolved
@@ -18,7 +18,6 @@
 class DataFormat(Enum):
     """All data formats supported by Kusto."""
 
-<<<<<<< HEAD
     CSV = ("csv", IngestionMappingKind.CSV, True)
     TSV = ("tsv", IngestionMappingKind.CSV, True)
     SCSV = ("scsv", IngestionMappingKind.CSV, True)
@@ -40,30 +39,4 @@
     def __init__(self, kusto_value: str, ingestion_mapping_kind: IngestionMappingKind, compressible: bool):
         self.kusto_value = kusto_value  # Formatted how Kusto Service expects it
         self.ingestion_mapping_kind = ingestion_mapping_kind
-        # Deprecated - will probably be removed soon
-=======
-    CSV = ("csv", IngestionMappingKind.CSV, False, True)
-    TSV = ("tsv", IngestionMappingKind.CSV, False, True)
-    SCSV = ("scsv", IngestionMappingKind.CSV, False, True)
-    SOHSV = ("sohsv", IngestionMappingKind.CSV, False, True)
-    PSV = ("psv", IngestionMappingKind.CSV, False, True)
-    TXT = ("txt", IngestionMappingKind.CSV, False, True)
-    TSVE = ("tsve", IngestionMappingKind.CSV, False, True)
-    JSON = ("json", IngestionMappingKind.JSON, True, True)
-    SINGLEJSON = ("singlejson", IngestionMappingKind.JSON, True, True)
-    MULTIJSON = ("multijson", IngestionMappingKind.JSON, True, True)
-    AVRO = ("avro", IngestionMappingKind.AVRO, True, True)
-    APACHEAVRO = ("apacheavro", IngestionMappingKind.APACHEAVRO, False, True)
-    PARQUET = ("parquet", IngestionMappingKind.PARQUET, False, False)
-    SSTREAM = ("sstream", IngestionMappingKind.SSTREAM, False, False)
-    ORC = ("orc", IngestionMappingKind.ORC, False, False)
-    RAW = ("raw", IngestionMappingKind.CSV, False, True)
-    W3CLOGFILE = ("w3clogfile", IngestionMappingKind.W3CLOGFILE, False, True)
-
-    def __init__(self, kusto_value: str, ingestion_mapping_kind: IngestionMappingKind, mapping_required: bool, compressible: bool):
-        self.kusto_value = kusto_value  # Formatted how Kusto Service expects it
-        self.ingestion_mapping_kind = ingestion_mapping_kind
-        # Deprecated - will probably be removed soon
-        self._mapping_required = mapping_required
->>>>>>> 69a24050
         self.compressible = compressible  # Binary formats should not be compressed
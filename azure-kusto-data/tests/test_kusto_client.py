--- conflicted
+++ resolved
@@ -10,7 +10,8 @@
 from pandas import DataFrame, Series
 from pandas.util.testing import assert_frame_equal
 
-from azure.kusto.data import KustoClientFactory, KustoConnectionStringBuilder
+from azure.kusto.data import KustoConnectionStringBuilder
+from azure.kusto.data.net import KustoClient
 from azure.kusto.data.exceptions import KustoServiceError
 
 # This method will be used by the mock to replace KustoClient._acquire_token
@@ -36,30 +37,18 @@
             """Get json data from response."""
             return self.json_data
 
-<<<<<<< HEAD
-    if args[0] == text_type("https://somecluster.kusto.windows.net/v2/rest/query"):
-        if "truncationmaxrecords" in kwargs["json"]["csl"]:
-            file_name = text_type("querypartialresults.json")
-        elif "Deft" in kwargs["json"]["csl"]:
-            file_name = text_type("deft.json")
-=======
     if args[0] == "https://somecluster.kusto.windows.net/v2/rest/query":
         if "truncationmaxrecords" in kwargs["json"]["csl"]:
             file_name = "querypartialresults.json"
         elif "Deft" in kwargs["json"]["csl"]:
             file_name = "deft.json"
->>>>>>> c7c78cf2
         return MockResponse(
             json.loads(
                 open(os.path.join(os.path.dirname(__file__), "input", file_name), "r").read()
             ),
             200,
         )
-<<<<<<< HEAD
     elif args[0] == text_type("https://somecluster.kusto.windows.net/v1/rest/mgmt"):
-=======
-    elif args[0] == "https://somecluster.kusto.windows.net/v1/rest/mgmt":
->>>>>>> c7c78cf2
         return MockResponse(
             json.loads(
                 open(
@@ -94,20 +83,13 @@
     """A class to test KustoClient."""
 
     @patch("requests.post", side_effect=mocked_requests_post)
-<<<<<<< HEAD
     @patch("azure.kusto.data.security._AadHelper.acquire_token", side_effect=mocked_aad_helper)
     def test_sanity_query(self, mock_post, mock_aad):
         """Test query V2."""
         kcsb = KustoConnectionStringBuilder.with_aad_device_authentication(
             text_type("https://somecluster.kusto.windows.net")
         )
-        client = KustoClientFactory.create_csl_provider(kcsb)
-=======
-    @patch("azure.kusto.data.aad_helper._AadHelper.acquire_token", side_effect=mocked_aad_helper)
-    def test_sanity_query(self, mock_post, mock_aad):
-        """Test query V2."""
-        client = KustoClient("https://somecluster.kusto.windows.net")
->>>>>>> c7c78cf2
+        client = KustoClient(kcsb)
         response = client.execute_query("PythonTest", "Deft")
         expected = {
             "rownumber": None,
@@ -212,20 +194,13 @@
                 )
 
     @patch("requests.post", side_effect=mocked_requests_post)
-<<<<<<< HEAD
     @patch("azure.kusto.data.security._AadHelper.acquire_token", side_effect=mocked_aad_helper)
     def test_sanity_control_command(self, mock_post, mock_aad):
         """Tests contol command."""
         kcsb = KustoConnectionStringBuilder.with_aad_device_authentication(
             text_type("https://somecluster.kusto.windows.net")
         )
-        client = KustoClientFactory.create_csl_provider(kcsb)
-=======
-    @patch("azure.kusto.data.aad_helper._AadHelper.acquire_token", side_effect=mocked_aad_helper)
-    def test_sanity_control_command(self, mock_post, mock_aad):
-        """Tests contol command."""
-        client = KustoClient("https://somecluster.kusto.windows.net")
->>>>>>> c7c78cf2
+        client = KustoClient(kcsb)
         response = client.execute_mgmt("NetDefaultDB", ".show version")
         self.assertEqual(response.get_table_count(), 1)
         row_count = 0
@@ -242,20 +217,13 @@
         self.assertEqual(result["ProductVersion"], "KustoMain_2018.04.29.5")
 
     @patch("requests.post", side_effect=mocked_requests_post)
-<<<<<<< HEAD
     @patch("azure.kusto.data.security._AadHelper.acquire_token", side_effect=mocked_aad_helper)
     def test_sanity_data_frame(self, mock_post, mock_aad):
         """Tests KustoResponse to pandas.DataFrame."""
         kcsb = KustoConnectionStringBuilder.with_aad_device_authentication(
             text_type("https://somecluster.kusto.windows.net")
         )
-        client = KustoClientFactory.create_csl_provider(kcsb)
-=======
-    @patch("azure.kusto.data.aad_helper._AadHelper.acquire_token", side_effect=mocked_aad_helper)
-    def test_sanity_data_frame(self, mock_post, mock_aad):
-        """Tests KustoResponse to pandas.DataFrame."""
-        client = KustoClient("https://somecluster.kusto.windows.net")
->>>>>>> c7c78cf2
+        client = KustoClient(kcsb)
         data_frame = client.execute_query("PythonTest", "Deft").to_dataframe(errors="ignore")
         self.assertEqual(len(data_frame.columns), 19)
         expected_dict = {
@@ -401,20 +369,13 @@
         assert_frame_equal(data_frame, expected_data_frame)
 
     @patch("requests.post", side_effect=mocked_requests_post)
-<<<<<<< HEAD
     @patch("azure.kusto.data.security._AadHelper.acquire_token", side_effect=mocked_aad_helper)
     def test_partial_results(self, mock_post, mock_aad):
         """Tests partial results."""
         kcsb = KustoConnectionStringBuilder.with_aad_device_authentication(
             text_type("https://somecluster.kusto.windows.net")
         )
-        client = KustoClientFactory.create_csl_provider(kcsb)
-=======
-    @patch("azure.kusto.data.aad_helper._AadHelper.acquire_token", side_effect=mocked_aad_helper)
-    def test_partial_results(self, mock_post, mock_aad):
-        """Tests partial results."""
-        client = KustoClient("https://somecluster.kusto.windows.net")
->>>>>>> c7c78cf2
+        client = KustoClient(kcsb)
         query = """\
 set truncationmaxrecords = 1;
 range x from 1 to 2 step 1"""

--- conflicted
+++ resolved
@@ -4,28 +4,20 @@
 from typing import Union, AnyStr, IO, List, Optional, Dict
 from urllib.parse import urlparse
 
-<<<<<<< HEAD
 from azure.core.tracing.decorator import distributed_trace
 from azure.core.tracing import SpanKind
-
-from azure.storage.blob import BlobServiceClient
 from azure.storage.queue import QueueServiceClient, TextBase64EncodePolicy
 
-from azure.kusto.data import KustoClient, KustoConnectionStringBuilder
-from azure.kusto.data.exceptions import KustoServiceError, KustoBlobError
 from azure.kusto.data._telemetry import KustoTracing
-from ._ingest_telemetry import IngestTracingAttributes
-=======
-from azure.storage.queue import QueueServiceClient, TextBase64EncodePolicy
-
 from azure.kusto.data import KustoClient, KustoConnectionStringBuilder
 from azure.kusto.data.exceptions import KustoServiceError
->>>>>>> fb8eff0f
-from .ingestion_blob_info import IngestionBlobInfo
+
+from ._ingest_telemetry import IngestTracingAttributes
 from ._resource_manager import _ResourceManager, _ResourceUri
 from .base_ingest_client import BaseIngestClient, IngestionResult, IngestionStatus
 from .descriptors import BlobDescriptor, FileDescriptor, StreamDescriptor
 from .exceptions import KustoInvalidEndpointError
+from .ingestion_blob_info import IngestionBlobInfo
 from .ingestion_properties import IngestionProperties
 
 
@@ -134,7 +126,6 @@
             name_of_span="QueuedIngestClient.enqueue_request",
             tracing_attributes=enqueue_trace_attributes,
         )
-        # queue_client.send_message(content=ingestion_blob_info_json, timeout=self._SERVICE_CLIENT_TIMEOUT_SECONDS)
 
         return IngestionResult(
             IngestionStatus.QUEUED, ingestion_properties.database, ingestion_properties.table, blob_descriptor.source_id, blob_descriptor.path
@@ -148,31 +139,31 @@
             raise ex
         return containers
 
-<<<<<<< HEAD
-    @distributed_trace(name_of_span="QueuedIngestClient.upload_to_blob", kind=SpanKind.CLIENT)
-    def _upload_blob(
-        self,
-        containers: List[_ResourceUri],
-        descriptor: Union[FileDescriptor, StreamDescriptor],
-        ingestion_properties: IngestionProperties,
-        stream: IO[AnyStr],
-    ) -> BlobDescriptor:
-        blob_name = "{db}__{table}__{guid}__{file}".format(
-            db=ingestion_properties.database, table=ingestion_properties.table, guid=descriptor.source_id, file=descriptor.stream_name
-        )
-        random_container = random.choice(containers)
-        try:
-            blob_service = BlobServiceClient(random_container.account_uri, proxies=self._proxy_dict)
-            blob_client = blob_service.get_blob_client(container=random_container.object_name, blob=blob_name)
-            blob_client.upload_blob(data=stream, timeout=self._SERVICE_CLIENT_TIMEOUT_SECONDS)
-        except Exception as e:
-            raise KustoBlobError(e)
-        blob_descriptor = BlobDescriptor(blob_client.url, descriptor.size, descriptor.source_id)
-        IngestTracingAttributes.set_upload_blob_attributes(blob_client.container_name, blob_descriptor)
-        return blob_descriptor
+# <<<<<<< HEAD
+#     @distributed_trace(name_of_span="QueuedIngestClient.upload_to_blob", kind=SpanKind.CLIENT)
+#     def _upload_blob(
+#         self,
+#         containers: List[_ResourceUri],
+#         descriptor: Union[FileDescriptor, StreamDescriptor],
+#         ingestion_properties: IngestionProperties,
+#         stream: IO[AnyStr],
+#     ) -> BlobDescriptor:
+#         blob_name = "{db}__{table}__{guid}__{file}".format(
+#             db=ingestion_properties.database, table=ingestion_properties.table, guid=descriptor.source_id, file=descriptor.stream_name
+#         )
+#         random_container = random.choice(containers)
+#         try:
+#             blob_service = BlobServiceClient(random_container.account_uri, proxies=self._proxy_dict)
+#             blob_client = blob_service.get_blob_client(container=random_container.object_name, blob=blob_name)
+#             blob_client.upload_blob(data=stream, timeout=self._SERVICE_CLIENT_TIMEOUT_SECONDS)
+#         except Exception as e:
+#             raise KustoBlobError(e)
+#         blob_descriptor = BlobDescriptor(blob_client.url, descriptor.size, descriptor.source_id)
+#         IngestTracingAttributes.set_upload_blob_attributes(blob_client.container_name, blob_descriptor)
+#         return blob_descriptor
+#
+# =======
 
-=======
->>>>>>> fb8eff0f
     def _validate_endpoint_service_type(self):
         if not self._hostname_starts_with_ingest(self._connection_datasource):
             if not self._endpoint_service_type:

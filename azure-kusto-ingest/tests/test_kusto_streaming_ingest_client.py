# Copyright (c) Microsoft Corporation.
# Licensed under the MIT License
import io
import json
import os
import uuid

import pytest
import responses

from azure.kusto.data.data_format import DataFormat
from azure.kusto.ingest import KustoStreamingIngestClient, IngestionProperties, IngestionStatus, ManagedStreamingIngestClient
<<<<<<< HEAD
=======
from azure.kusto.ingest.exceptions import KustoMissingMappingError
>>>>>>> 69a24050

pandas_installed = False
try:
    import pandas

    pandas_installed = True
except:
    pass

UUID_REGEX = "[0-9a-f]{8}-[0-9a-f]{4}-4[0-9a-f]{3}-[89ab][0-9a-f]{3}-[0-9a-f]{12}"
BLOB_NAME_REGEX = "database__table__" + UUID_REGEX + "__dataset.csv.gz"
BLOB_URL_REGEX = "https://storageaccount.blob.core.windows.net/tempstorage/database__table__" + UUID_REGEX + "__dataset.csv.gz[?]sas"


def request_callback(request, client_type, custom_request_id=None):
    request_id = request.headers["x-ms-client-request-id"]
    if custom_request_id:
        assert custom_request_id == request_id
    elif client_type == KustoStreamingIngestClient:
        [prefix, request_uuid] = request_id.split(";")
        assert prefix == "KPC.executeStreamingIngest"
        uuid.UUID(request_uuid)
    elif client_type == ManagedStreamingIngestClient:
        assert_managed_streaming_request_id(request_id)

    response_status = 200
    response_headers = dict()
    response_body = {
        "Tables": [
            {
                "TableName": "Table_0",
                "Columns": [
                    {"ColumnName": "ConsumedRecordsCount", "DataType": "Int64"},
                    {"ColumnName": "UpdatePolicyStatus", "DataType": "String"},
                    {"ColumnName": "UpdatePolicyFailureCode", "DataType": "String"},
                    {"ColumnName": "UpdatePolicyFailureReason", "DataType": "String"},
                ],
                "Rows": [[0, "Inactive", "Unknown", None]],
            }
        ]
    }

    return response_status, response_headers, json.dumps(response_body)


def assert_managed_streaming_request_id(request_id: str, retry: int = 0):
    [prefix, request_uuid, suffix] = request_id.split(";")
    assert prefix == "KPC.executeManagedStreamingIngest"
    uuid.UUID(request_uuid)
    assert int(suffix) == retry


@pytest.fixture(params=[KustoStreamingIngestClient, ManagedStreamingIngestClient])
def ingest_client_class(request):
    if request.param == ManagedStreamingIngestClient:
        return ManagedStreamingIngestClient.from_engine_kcsb
    return request.param


class TestKustoStreamingIngestClient:
    @responses.activate
    def test_streaming_ingest_from_file(self, ingest_client_class):
        responses.add_callback(
            responses.POST, "https://somecluster.kusto.windows.net/v1/rest/ingest/database/table", callback=lambda r: request_callback(r, ingest_client_class)
        )

        ingest_client = ingest_client_class("https://somecluster.kusto.windows.net")
        ingestion_properties = IngestionProperties(database="database", table="table", data_format=DataFormat.CSV)

        # ensure test can work when executed from within directories
        current_dir = os.getcwd()
        path_parts = ["azure-kusto-ingest", "tests", "input", "dataset.csv"]
        missing_path_parts = []
        for path_part in path_parts:
            if path_part not in current_dir:
                missing_path_parts.append(path_part)

        file_path = os.path.join(current_dir, *missing_path_parts)

        result = ingest_client.ingest_from_file(file_path, ingestion_properties=ingestion_properties)
        assert result.status == IngestionStatus.SUCCESS

        path_parts = ["azure-kusto-ingest", "tests", "input", "dataset.csv.gz"]
        missing_path_parts = []
        for path_part in path_parts:
            if path_part not in current_dir:
                missing_path_parts.append(path_part)

        file_path = os.path.join(current_dir, *missing_path_parts)

        result = ingest_client.ingest_from_file(file_path, ingestion_properties=ingestion_properties)
        assert result.status == IngestionStatus.SUCCESS

        ingestion_properties = IngestionProperties(database="database", table="table", data_format=DataFormat.JSON, ingestion_mapping_reference="JsonMapping")

        path_parts = ["azure-kusto-ingest", "tests", "input", "dataset.json"]
        missing_path_parts = []
        for path_part in path_parts:
            if path_part not in current_dir:
                missing_path_parts.append(path_part)

        file_path = os.path.join(current_dir, *missing_path_parts)

        result = ingest_client.ingest_from_file(file_path, ingestion_properties=ingestion_properties)
        assert result.status == IngestionStatus.SUCCESS

        path_parts = ["azure-kusto-ingest", "tests", "input", "dataset.jsonz.gz"]
        missing_path_parts = []
        for path_part in path_parts:
            if path_part not in current_dir:
                missing_path_parts.append(path_part)

        file_path = os.path.join(current_dir, *missing_path_parts)

        result = ingest_client.ingest_from_file(file_path, ingestion_properties=ingestion_properties)
        assert result.status == IngestionStatus.SUCCESS

        ingestion_properties = IngestionProperties(database="database", table="table", data_format=DataFormat.TSV)

        path_parts = ["azure-kusto-ingest", "tests", "input", "dataset.tsv"]
        missing_path_parts = []
        for path_part in path_parts:
            if path_part not in current_dir:
                missing_path_parts.append(path_part)

        file_path = os.path.join(current_dir, *missing_path_parts)

        result = ingest_client.ingest_from_file(file_path, ingestion_properties=ingestion_properties)
        assert result.status == IngestionStatus.SUCCESS

    @pytest.mark.skipif(not pandas_installed, reason="requires pandas")
    @responses.activate
    def test_streaming_ingest_from_dataframe(self, ingest_client_class):
        responses.add_callback(
            responses.POST, "https://somecluster.kusto.windows.net/v1/rest/ingest/database/table", callback=lambda r: request_callback(r, ingest_client_class)
        )

        ingest_client = ingest_client_class("https://somecluster.kusto.windows.net")
        ingestion_properties = IngestionProperties(database="database", table="table", data_format=DataFormat.CSV)

        from pandas import DataFrame

        fields = ["id", "name", "value"]
        rows = [[1, "abc", 15.3], [2, "cde", 99.9]]
        df = DataFrame(data=rows, columns=fields)

        result = ingest_client.ingest_from_dataframe(df, ingestion_properties)
        assert result.status == IngestionStatus.SUCCESS

    @responses.activate
    def test_streaming_ingest_from_stream(self, ingest_client_class):
        responses.add_callback(
            responses.POST, "https://somecluster.kusto.windows.net/v1/rest/ingest/database/table", callback=lambda r: request_callback(r, ingest_client_class)
        )

        ingest_client = ingest_client_class("https://somecluster.kusto.windows.net")
        ingestion_properties = IngestionProperties(database="database", table="table", data_format=DataFormat.CSV)

        byte_sequence = b"56,56,56"
        bytes_stream = io.BytesIO(byte_sequence)
        result = ingest_client.ingest_from_stream(bytes_stream, ingestion_properties=ingestion_properties)
        assert result.status == IngestionStatus.SUCCESS

        str_sequence = "57,57,57"
        str_stream = io.StringIO(str_sequence)
        result = ingest_client.ingest_from_stream(str_stream, ingestion_properties=ingestion_properties)
        assert result.status == IngestionStatus.SUCCESS

        byte_sequence = b'{"Name":"Ben","Age":"56","Weight":"75"}'
        bytes_stream = io.BytesIO(byte_sequence)

<<<<<<< HEAD
        # Make sure we don't raise when not providing a mapping to JSON
        ingestion_properties = IngestionProperties(database="database", table="table", data_format=DataFormat.JSON)
=======
        with pytest.raises(KustoMissingMappingError):
            ingestion_properties = IngestionProperties(database="database", table="table", data_format=DataFormat.JSON)
>>>>>>> 69a24050

        ingestion_properties.ingestion_mapping_reference = "JsonMapping"
        result = ingest_client.ingest_from_stream(bytes_stream, ingestion_properties=ingestion_properties)
        assert result.status == IngestionStatus.SUCCESS

        str_sequence = '{"Name":"Ben","Age":"56","Weight":"75"}'
        str_stream = io.StringIO(str_sequence)
        result = ingest_client.ingest_from_stream(str_stream, ingestion_properties=ingestion_properties)
        assert result.status == IngestionStatus.SUCCESS<|MERGE_RESOLUTION|>--- conflicted
+++ resolved
@@ -10,10 +10,6 @@
 
 from azure.kusto.data.data_format import DataFormat
 from azure.kusto.ingest import KustoStreamingIngestClient, IngestionProperties, IngestionStatus, ManagedStreamingIngestClient
-<<<<<<< HEAD
-=======
-from azure.kusto.ingest.exceptions import KustoMissingMappingError
->>>>>>> 69a24050
 
 pandas_installed = False
 try:
@@ -185,13 +181,8 @@
         byte_sequence = b'{"Name":"Ben","Age":"56","Weight":"75"}'
         bytes_stream = io.BytesIO(byte_sequence)
 
-<<<<<<< HEAD
-        # Make sure we don't raise when not providing a mapping to JSON
-        ingestion_properties = IngestionProperties(database="database", table="table", data_format=DataFormat.JSON)
-=======
-        with pytest.raises(KustoMissingMappingError):
+        with pytest.raises(KustoMissingMappingReferenceError):
             ingestion_properties = IngestionProperties(database="database", table="table", data_format=DataFormat.JSON)
->>>>>>> 69a24050
 
         ingestion_properties.ingestion_mapping_reference = "JsonMapping"
         result = ingest_client.ingest_from_stream(bytes_stream, ingestion_properties=ingestion_properties)

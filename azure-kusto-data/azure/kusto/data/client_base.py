--- conflicted
+++ resolved
@@ -58,11 +58,7 @@
             self._aad_helper.token_provider.set_proxy(proxy_url)
 
     def validate_endpoint(self):
-<<<<<<< HEAD
-        if self._endpoint_validated:
-=======
         if not self._endpoint_validated and self._aad_helper is not None:
->>>>>>> 827e5493
             if isinstance(self._aad_helper.token_provider, CloudInfoTokenProvider):
                 well_known_kusto_endpoints.validate_trusted_endpoint(
                     self._kusto_cluster, CloudSettings.get_cloud_info_for_cluster(self._kusto_cluster).login_endpoint
